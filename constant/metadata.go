--- conflicted
+++ resolved
@@ -20,11 +20,8 @@
 	SOCKS
 	REDIR
 	TPROXY
-<<<<<<< HEAD
 	SHADOWSOCKS
-=======
 	TUN
->>>>>>> 84ad879c
 )
 
 type NetWork int
@@ -54,13 +51,10 @@
 		return "Redir"
 	case TPROXY:
 		return "TProxy"
-<<<<<<< HEAD
 	case SHADOWSOCKS:
 		return "ss"
-=======
 	case TUN:
 		return "Tun"
->>>>>>> 84ad879c
 	default:
 		return "Unknown"
 	}
