--- conflicted
+++ resolved
@@ -20,12 +20,9 @@
 	SOCKS
 	SHADOWSOCKS
 	REDIR
-<<<<<<< HEAD
 	TCPTUN
 	UDPTUN
-=======
 	TUN
->>>>>>> 5e4b94d5
 )
 
 type NetWork int
@@ -55,15 +52,12 @@
 		return "ShadowSocks"
 	case REDIR:
 		return "Redir"
-<<<<<<< HEAD
 	case TCPTUN:
 		return "TcpTun"
 	case UDPTUN:
 		return "UdpTun"
-=======
 	case TUN:
 		return "Tun"
->>>>>>> 5e4b94d5
 	default:
 		return "Unknown"
 	}
