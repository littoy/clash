package constant

import (
	"encoding/json"
	"net"
	"strconv"
)

// Socks addr type
const (
	AtypIPv4       = 1
	AtypDomainName = 3
	AtypIPv6       = 4

	TCP NetWork = iota
	UDP

	HTTP Type = iota
	HTTPCONNECT
	SOCKS
	SHADOWSOCKS
	REDIR
	TPROXY
<<<<<<< HEAD
	TCPTUN
	UDPTUN
	MTPROXY
=======
	TUN
>>>>>>> b2bbdf5c
)

type NetWork int

func (n NetWork) String() string {
	if n == TCP {
		return "tcp"
	}
	return "udp"
}

func (n NetWork) MarshalJSON() ([]byte, error) {
	return json.Marshal(n.String())
}

type Type int

func (t Type) String() string {
	switch t {
	case HTTP:
		return "HTTP"
	case HTTPCONNECT:
		return "HTTP Connect"
	case SOCKS:
		return "Socks5"
	case SHADOWSOCKS:
		return "ShadowSocks"
	case REDIR:
		return "Redir"
	case TPROXY:
		return "TProxy"
<<<<<<< HEAD
	case TCPTUN:
		return "TcpTun"
	case UDPTUN:
		return "UdpTun"
	case MTPROXY:
		return "MTProxy"
=======
	case TUN:
		return "Tun"
>>>>>>> b2bbdf5c
	default:
		return "Unknown"
	}
}

func (t Type) MarshalJSON() ([]byte, error) {
	return json.Marshal(t.String())
}

// Metadata is used to store connection address
type Metadata struct {
	NetWork  NetWork `json:"network"`
	Type     Type    `json:"type"`
	SrcIP    net.IP  `json:"sourceIP"`
	DstIP    net.IP  `json:"destinationIP"`
	SrcPort  string  `json:"sourcePort"`
	DstPort  string  `json:"destinationPort"`
	InIP     net.IP  `json:"inboundIP"`
	InPort   string  `json:"inboundPort"`
	AddrType int     `json:"-"`
	Host     string  `json:"host"`
}

func (m *Metadata) RemoteAddress() string {
	return net.JoinHostPort(m.String(), m.DstPort)
}

func (m *Metadata) SourceAddress() string {
	return net.JoinHostPort(m.SrcIP.String(), m.SrcPort)
}

func (m *Metadata) Resolved() bool {
	return m.DstIP != nil
}

func (m *Metadata) UDPAddr() *net.UDPAddr {
	if m.NetWork != UDP || m.DstIP == nil {
		return nil
	}
	port, _ := strconv.Atoi(m.DstPort)
	return &net.UDPAddr{
		IP:   m.DstIP,
		Port: port,
	}
}

func (m *Metadata) String() string {
	if m.Host != "" {
		return m.Host
	} else if m.DstIP != nil {
		return m.DstIP.String()
	} else {
		return "<nil>"
	}
}

func (m *Metadata) Valid() bool {
	return m.Host != "" || m.DstIP != nil
}<|MERGE_RESOLUTION|>--- conflicted
+++ resolved
@@ -21,13 +21,10 @@
 	SHADOWSOCKS
 	REDIR
 	TPROXY
-<<<<<<< HEAD
+	TUN
 	TCPTUN
 	UDPTUN
 	MTPROXY
-=======
-	TUN
->>>>>>> b2bbdf5c
 )
 
 type NetWork int
@@ -59,17 +56,14 @@
 		return "Redir"
 	case TPROXY:
 		return "TProxy"
-<<<<<<< HEAD
+	case TUN:
+		return "Tun"
 	case TCPTUN:
 		return "TcpTun"
 	case UDPTUN:
 		return "UdpTun"
 	case MTPROXY:
 		return "MTProxy"
-=======
-	case TUN:
-		return "Tun"
->>>>>>> b2bbdf5c
 	default:
 		return "Unknown"
 	}
