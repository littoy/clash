package constant

import (
	"encoding/json"
	"net"
	"strconv"
)

// Socks addr type
const (
	AtypIPv4       = 1
	AtypDomainName = 3
	AtypIPv6       = 4

	TCP NetWork = iota
	UDP
	ALLNet

	HTTP Type = iota
	HTTPCONNECT
	SOCKS4
	SOCKS5
	REDIR
	TPROXY
)

type NetWork int

func (n NetWork) String() string {
	if n == TCP {
		return "tcp"
	} else if n == UDP {
		return "udp"
	}
	return "all"
}

func (n NetWork) MarshalJSON() ([]byte, error) {
	return json.Marshal(n.String())
}

type Type int

func (t Type) String() string {
	switch t {
	case HTTP:
		return "HTTP"
	case HTTPCONNECT:
		return "HTTP Connect"
	case SOCKS4:
		return "Socks4"
	case SOCKS5:
		return "Socks5"
	case REDIR:
		return "Redir"
	case TPROXY:
		return "TProxy"
	default:
		return "Unknown"
	}
}

func (t Type) MarshalJSON() ([]byte, error) {
	return json.Marshal(t.String())
}

// Metadata is used to store connection address
type Metadata struct {
	NetWork  NetWork `json:"network"`
	Type     Type    `json:"type"`
	SrcIP    net.IP  `json:"sourceIP"`
	DstIP    net.IP  `json:"destinationIP"`
	SrcPort  string  `json:"sourcePort"`
	DstPort  string  `json:"destinationPort"`
	AddrType int     `json:"-"`
	Host     string  `json:"host"`
<<<<<<< HEAD
	Process  string  `json:"process"`
=======
	DNSMode  DNSMode `json:"dnsMode"`
>>>>>>> ebbc9604
}

func (m *Metadata) RemoteAddress() string {
	return net.JoinHostPort(m.String(), m.DstPort)
}

func (m *Metadata) SourceAddress() string {
	return net.JoinHostPort(m.SrcIP.String(), m.SrcPort)
}

func (m *Metadata) Resolved() bool {
	return m.DstIP != nil
}

// Pure is used to solve unexpected behavior
// when dialing proxy connection in DNSMapping mode.
func (m *Metadata) Pure() *Metadata {
	if m.DNSMode == DNSMapping && m.DstIP != nil {
		copy := *m
		copy.Host = ""
		if copy.DstIP.To4() != nil {
			copy.AddrType = AtypIPv4
		} else {
			copy.AddrType = AtypIPv6
		}
		return &copy
	}

	return m
}

func (m *Metadata) UDPAddr() *net.UDPAddr {
	if m.NetWork != UDP || m.DstIP == nil {
		return nil
	}
	port, _ := strconv.Atoi(m.DstPort)
	return &net.UDPAddr{
		IP:   m.DstIP,
		Port: port,
	}
}

func (m *Metadata) String() string {
	if m.Host != "" {
		return m.Host
	} else if m.DstIP != nil {
		return m.DstIP.String()
	} else {
		return "<nil>"
	}
}

func (m *Metadata) Valid() bool {
	return m.Host != "" || m.DstIP != nil
}<|MERGE_RESOLUTION|>--- conflicted
+++ resolved
@@ -74,11 +74,8 @@
 	DstPort  string  `json:"destinationPort"`
 	AddrType int     `json:"-"`
 	Host     string  `json:"host"`
-<<<<<<< HEAD
 	Process  string  `json:"process"`
-=======
 	DNSMode  DNSMode `json:"dnsMode"`
->>>>>>> ebbc9604
 }
 
 func (m *Metadata) RemoteAddress() string {
