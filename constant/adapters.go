<<<<<<< HEAD
package constant

import (
	"context"
	"fmt"
	"net"
	"time"
)

// Adapter Type
const (
	Direct AdapterType = iota
	Reject

	Shadowsocks
	ShadowsocksR
	Snell
	Socks5
	Http
	Vmess
	Trojan
	Vless

	Relay
	Selector
	Fallback
	URLTest
	LoadBalance
)

type Connection interface {
	Chains() Chain
	AppendToChains(adapter ProxyAdapter)
}

type Chain []string

func (c Chain) String() string {
	switch len(c) {
	case 0:
		return ""
	case 1:
		return c[0]
	default:
		return fmt.Sprintf("%s[%s]", c[len(c)-1], c[0])
	}
}

func (c Chain) Last() string {
	switch len(c) {
	case 0:
		return ""
	default:
		return c[0]
	}
}

type Conn interface {
	net.Conn
	Connection
}

type PacketConn interface {
	net.PacketConn
	Connection
	// Deprecate WriteWithMetadata because of remote resolve DNS cause TURN failed
	// WriteWithMetadata(p []byte, metadata *Metadata) (n int, err error)
}

type ProxyAdapter interface {
	Name() string
	Type() AdapterType

	// StreamConn wraps a protocol around net.Conn with Metadata.
	//
	// Examples:
	//	conn, _ := net.Dial("tcp", "host:port")
	//	conn, _ = adapter.StreamConn(conn, metadata)
	//
	// It returns a C.Conn with protocol which start with
	// a new session (if any)
	StreamConn(c net.Conn, metadata *Metadata) (net.Conn, error)

	// DialContext return a C.Conn with protocol which
	// contains multiplexing-related reuse logic (if any)
	DialContext(ctx context.Context, metadata *Metadata) (Conn, error)

	DialUDP(metadata *Metadata) (PacketConn, error)
	SupportUDP() bool
	MarshalJSON() ([]byte, error)
	Addr() string
	PingAddr() string
	Timeout() int
	ForbidDuration() int
	DownFrom() int64
	SetDownFrom(int64)
	Forbid() bool
	MaxLoss() int
	SetFailCount(int)
	FailCount() int
	MaxFail() int
	// Unwrap extracts the proxy from a proxy-group. It returns nil when nothing to extract.
	Unwrap(metadata *Metadata) Proxy
}

type DelayHistory struct {
	Time     time.Time `json:"time"`
	Delay    uint16    `json:"delay"`
	Loss     uint16    `json:"loss"`
	DownFrom int64     `json:"downfrom"`
}

type Proxy interface {
	ProxyAdapter
	Alive() bool
	DelayHistory() []DelayHistory
	Dial(metadata *Metadata) (Conn, error)
	LastDelay() uint16
	URLTest(ctx context.Context, url string) (uint16, uint16, error)
}

// AdapterType is enum of adapter type
type AdapterType int

func (at AdapterType) String() string {
	switch at {
	case Direct:
		return "Direct"
	case Reject:
		return "Reject"

	case Shadowsocks:
		return "Shadowsocks"
	case ShadowsocksR:
		return "ShadowsocksR"
	case Snell:
		return "Snell"
	case Socks5:
		return "Socks5"
	case Http:
		return "Http"
	case Vmess:
		return "Vmess"
	case Vless:
		return "Vless"
	case Trojan:
		return "Trojan"

	case Relay:
		return "Relay"
	case Selector:
		return "Selector"
	case Fallback:
		return "Fallback"
	case URLTest:
		return "URLTest"
	case LoadBalance:
		return "LoadBalance"

	default:
		return "Unknown"
	}
}

// UDPPacket contains the data of UDP packet, and offers control/info of UDP packet's source
type UDPPacket interface {
	// Data get the payload of UDP Packet
	Data() []byte

	// WriteBack writes the payload with source IP/Port equals addr
	// - variable source IP/Port is important to STUN
	// - if addr is not provided, WriteBack will write out UDP packet with SourceIP/Port equals to original Target,
	//   this is important when using Fake-IP.
	WriteBack(b []byte, addr net.Addr) (n int, err error)

	// Drop call after packet is used, could recycle buffer in this function.
	Drop()

	// LocalAddr returns the source IP/Port of packet
	LocalAddr() net.Addr
}
=======
package constant

import (
	"context"
	"fmt"
	"net"
	"time"
)

// Adapter Type
const (
	Direct AdapterType = iota
	Reject
	Pass

	Shadowsocks
	ShadowsocksR
	Snell
	Socks5
	Http
	Vmess
	Trojan

	Relay
	Selector
	Fallback
	URLTest
	LoadBalance
)

type Connection interface {
	Chains() Chain
	AppendToChains(adapter ProxyAdapter)
}

type Chain []string

func (c Chain) String() string {
	switch len(c) {
	case 0:
		return ""
	case 1:
		return c[0]
	default:
		return fmt.Sprintf("%s[%s]", c[len(c)-1], c[0])
	}
}

func (c Chain) Last() string {
	switch len(c) {
	case 0:
		return ""
	default:
		return c[0]
	}
}

type Conn interface {
	net.Conn
	Connection
}

type PacketConn interface {
	net.PacketConn
	Connection
	// Deprecate WriteWithMetadata because of remote resolve DNS cause TURN failed
	// WriteWithMetadata(p []byte, metadata *Metadata) (n int, err error)
}

type ProxyAdapter interface {
	Name() string
	Type() AdapterType

	// StreamConn wraps a protocol around net.Conn with Metadata.
	//
	// Examples:
	//	conn, _ := net.Dial("tcp", "host:port")
	//	conn, _ = adapter.StreamConn(conn, metadata)
	//
	// It returns a C.Conn with protocol which start with
	// a new session (if any)
	StreamConn(c net.Conn, metadata *Metadata) (net.Conn, error)

	// DialContext return a C.Conn with protocol which
	// contains multiplexing-related reuse logic (if any)
	DialContext(ctx context.Context, metadata *Metadata) (Conn, error)

	DialUDP(metadata *Metadata) (PacketConn, error)
	SupportUDP() bool
	MarshalJSON() ([]byte, error)
	Addr() string
	// Unwrap extracts the proxy from a proxy-group. It returns nil when nothing to extract.
	Unwrap(metadata *Metadata) Proxy
}

type DelayHistory struct {
	Time  time.Time `json:"time"`
	Delay uint16    `json:"delay"`
}

type Proxy interface {
	ProxyAdapter
	Alive() bool
	DelayHistory() []DelayHistory
	Dial(metadata *Metadata) (Conn, error)
	LastDelay() uint16
	URLTest(ctx context.Context, url string) (uint16, error)
}

// AdapterType is enum of adapter type
type AdapterType int

func (at AdapterType) String() string {
	switch at {
	case Direct:
		return "Direct"
	case Reject:
		return "Reject"
	case Pass:
		return "Pass"

	case Shadowsocks:
		return "Shadowsocks"
	case ShadowsocksR:
		return "ShadowsocksR"
	case Snell:
		return "Snell"
	case Socks5:
		return "Socks5"
	case Http:
		return "Http"
	case Vmess:
		return "Vmess"
	case Trojan:
		return "Trojan"

	case Relay:
		return "Relay"
	case Selector:
		return "Selector"
	case Fallback:
		return "Fallback"
	case URLTest:
		return "URLTest"
	case LoadBalance:
		return "LoadBalance"

	default:
		return "Unknown"
	}
}

// UDPPacket contains the data of UDP packet, and offers control/info of UDP packet's source
type UDPPacket interface {
	// Data get the payload of UDP Packet
	Data() []byte

	// WriteBack writes the payload with source IP/Port equals addr
	// - variable source IP/Port is important to STUN
	// - if addr is not provided, WriteBack will write out UDP packet with SourceIP/Port equals to original Target,
	//   this is important when using Fake-IP.
	WriteBack(b []byte, addr net.Addr) (n int, err error)

	// Drop call after packet is used, could recycle buffer in this function.
	Drop()

	// LocalAddr returns the source IP/Port of packet
	LocalAddr() net.Addr
}
>>>>>>> 3450b311
<|MERGE_RESOLUTION|>--- conflicted
+++ resolved
@@ -1,353 +1,184 @@
-<<<<<<< HEAD
-package constant
-
-import (
-	"context"
-	"fmt"
-	"net"
-	"time"
-)
-
-// Adapter Type
-const (
-	Direct AdapterType = iota
-	Reject
-
-	Shadowsocks
-	ShadowsocksR
-	Snell
-	Socks5
-	Http
-	Vmess
-	Trojan
-	Vless
-
-	Relay
-	Selector
-	Fallback
-	URLTest
-	LoadBalance
-)
-
-type Connection interface {
-	Chains() Chain
-	AppendToChains(adapter ProxyAdapter)
-}
-
-type Chain []string
-
-func (c Chain) String() string {
-	switch len(c) {
-	case 0:
-		return ""
-	case 1:
-		return c[0]
-	default:
-		return fmt.Sprintf("%s[%s]", c[len(c)-1], c[0])
-	}
-}
-
-func (c Chain) Last() string {
-	switch len(c) {
-	case 0:
-		return ""
-	default:
-		return c[0]
-	}
-}
-
-type Conn interface {
-	net.Conn
-	Connection
-}
-
-type PacketConn interface {
-	net.PacketConn
-	Connection
-	// Deprecate WriteWithMetadata because of remote resolve DNS cause TURN failed
-	// WriteWithMetadata(p []byte, metadata *Metadata) (n int, err error)
-}
-
-type ProxyAdapter interface {
-	Name() string
-	Type() AdapterType
-
-	// StreamConn wraps a protocol around net.Conn with Metadata.
-	//
-	// Examples:
-	//	conn, _ := net.Dial("tcp", "host:port")
-	//	conn, _ = adapter.StreamConn(conn, metadata)
-	//
-	// It returns a C.Conn with protocol which start with
-	// a new session (if any)
-	StreamConn(c net.Conn, metadata *Metadata) (net.Conn, error)
-
-	// DialContext return a C.Conn with protocol which
-	// contains multiplexing-related reuse logic (if any)
-	DialContext(ctx context.Context, metadata *Metadata) (Conn, error)
-
-	DialUDP(metadata *Metadata) (PacketConn, error)
-	SupportUDP() bool
-	MarshalJSON() ([]byte, error)
-	Addr() string
-	PingAddr() string
-	Timeout() int
-	ForbidDuration() int
-	DownFrom() int64
-	SetDownFrom(int64)
-	Forbid() bool
-	MaxLoss() int
-	SetFailCount(int)
-	FailCount() int
-	MaxFail() int
-	// Unwrap extracts the proxy from a proxy-group. It returns nil when nothing to extract.
-	Unwrap(metadata *Metadata) Proxy
-}
-
-type DelayHistory struct {
-	Time     time.Time `json:"time"`
-	Delay    uint16    `json:"delay"`
-	Loss     uint16    `json:"loss"`
-	DownFrom int64     `json:"downfrom"`
-}
-
-type Proxy interface {
-	ProxyAdapter
-	Alive() bool
-	DelayHistory() []DelayHistory
-	Dial(metadata *Metadata) (Conn, error)
-	LastDelay() uint16
-	URLTest(ctx context.Context, url string) (uint16, uint16, error)
-}
-
-// AdapterType is enum of adapter type
-type AdapterType int
-
-func (at AdapterType) String() string {
-	switch at {
-	case Direct:
-		return "Direct"
-	case Reject:
-		return "Reject"
-
-	case Shadowsocks:
-		return "Shadowsocks"
-	case ShadowsocksR:
-		return "ShadowsocksR"
-	case Snell:
-		return "Snell"
-	case Socks5:
-		return "Socks5"
-	case Http:
-		return "Http"
-	case Vmess:
-		return "Vmess"
-	case Vless:
-		return "Vless"
-	case Trojan:
-		return "Trojan"
-
-	case Relay:
-		return "Relay"
-	case Selector:
-		return "Selector"
-	case Fallback:
-		return "Fallback"
-	case URLTest:
-		return "URLTest"
-	case LoadBalance:
-		return "LoadBalance"
-
-	default:
-		return "Unknown"
-	}
-}
-
-// UDPPacket contains the data of UDP packet, and offers control/info of UDP packet's source
-type UDPPacket interface {
-	// Data get the payload of UDP Packet
-	Data() []byte
-
-	// WriteBack writes the payload with source IP/Port equals addr
-	// - variable source IP/Port is important to STUN
-	// - if addr is not provided, WriteBack will write out UDP packet with SourceIP/Port equals to original Target,
-	//   this is important when using Fake-IP.
-	WriteBack(b []byte, addr net.Addr) (n int, err error)
-
-	// Drop call after packet is used, could recycle buffer in this function.
-	Drop()
-
-	// LocalAddr returns the source IP/Port of packet
-	LocalAddr() net.Addr
-}
-=======
-package constant
-
-import (
-	"context"
-	"fmt"
-	"net"
-	"time"
-)
-
-// Adapter Type
-const (
-	Direct AdapterType = iota
-	Reject
-	Pass
-
-	Shadowsocks
-	ShadowsocksR
-	Snell
-	Socks5
-	Http
-	Vmess
-	Trojan
-
-	Relay
-	Selector
-	Fallback
-	URLTest
-	LoadBalance
-)
-
-type Connection interface {
-	Chains() Chain
-	AppendToChains(adapter ProxyAdapter)
-}
-
-type Chain []string
-
-func (c Chain) String() string {
-	switch len(c) {
-	case 0:
-		return ""
-	case 1:
-		return c[0]
-	default:
-		return fmt.Sprintf("%s[%s]", c[len(c)-1], c[0])
-	}
-}
-
-func (c Chain) Last() string {
-	switch len(c) {
-	case 0:
-		return ""
-	default:
-		return c[0]
-	}
-}
-
-type Conn interface {
-	net.Conn
-	Connection
-}
-
-type PacketConn interface {
-	net.PacketConn
-	Connection
-	// Deprecate WriteWithMetadata because of remote resolve DNS cause TURN failed
-	// WriteWithMetadata(p []byte, metadata *Metadata) (n int, err error)
-}
-
-type ProxyAdapter interface {
-	Name() string
-	Type() AdapterType
-
-	// StreamConn wraps a protocol around net.Conn with Metadata.
-	//
-	// Examples:
-	//	conn, _ := net.Dial("tcp", "host:port")
-	//	conn, _ = adapter.StreamConn(conn, metadata)
-	//
-	// It returns a C.Conn with protocol which start with
-	// a new session (if any)
-	StreamConn(c net.Conn, metadata *Metadata) (net.Conn, error)
-
-	// DialContext return a C.Conn with protocol which
-	// contains multiplexing-related reuse logic (if any)
-	DialContext(ctx context.Context, metadata *Metadata) (Conn, error)
-
-	DialUDP(metadata *Metadata) (PacketConn, error)
-	SupportUDP() bool
-	MarshalJSON() ([]byte, error)
-	Addr() string
-	// Unwrap extracts the proxy from a proxy-group. It returns nil when nothing to extract.
-	Unwrap(metadata *Metadata) Proxy
-}
-
-type DelayHistory struct {
-	Time  time.Time `json:"time"`
-	Delay uint16    `json:"delay"`
-}
-
-type Proxy interface {
-	ProxyAdapter
-	Alive() bool
-	DelayHistory() []DelayHistory
-	Dial(metadata *Metadata) (Conn, error)
-	LastDelay() uint16
-	URLTest(ctx context.Context, url string) (uint16, error)
-}
-
-// AdapterType is enum of adapter type
-type AdapterType int
-
-func (at AdapterType) String() string {
-	switch at {
-	case Direct:
-		return "Direct"
-	case Reject:
-		return "Reject"
-	case Pass:
-		return "Pass"
-
-	case Shadowsocks:
-		return "Shadowsocks"
-	case ShadowsocksR:
-		return "ShadowsocksR"
-	case Snell:
-		return "Snell"
-	case Socks5:
-		return "Socks5"
-	case Http:
-		return "Http"
-	case Vmess:
-		return "Vmess"
-	case Trojan:
-		return "Trojan"
-
-	case Relay:
-		return "Relay"
-	case Selector:
-		return "Selector"
-	case Fallback:
-		return "Fallback"
-	case URLTest:
-		return "URLTest"
-	case LoadBalance:
-		return "LoadBalance"
-
-	default:
-		return "Unknown"
-	}
-}
-
-// UDPPacket contains the data of UDP packet, and offers control/info of UDP packet's source
-type UDPPacket interface {
-	// Data get the payload of UDP Packet
-	Data() []byte
-
-	// WriteBack writes the payload with source IP/Port equals addr
-	// - variable source IP/Port is important to STUN
-	// - if addr is not provided, WriteBack will write out UDP packet with SourceIP/Port equals to original Target,
-	//   this is important when using Fake-IP.
-	WriteBack(b []byte, addr net.Addr) (n int, err error)
-
-	// Drop call after packet is used, could recycle buffer in this function.
-	Drop()
-
-	// LocalAddr returns the source IP/Port of packet
-	LocalAddr() net.Addr
-}
->>>>>>> 3450b311
+package constant
+
+import (
+	"context"
+	"fmt"
+	"net"
+	"time"
+)
+
+// Adapter Type
+const (
+	Direct AdapterType = iota
+	Reject
+	Pass
+
+	Shadowsocks
+	ShadowsocksR
+	Snell
+	Socks5
+	Http
+	Vmess
+	Trojan
+	Vless
+
+	Relay
+	Selector
+	Fallback
+	URLTest
+	LoadBalance
+)
+
+type Connection interface {
+	Chains() Chain
+	AppendToChains(adapter ProxyAdapter)
+}
+
+type Chain []string
+
+func (c Chain) String() string {
+	switch len(c) {
+	case 0:
+		return ""
+	case 1:
+		return c[0]
+	default:
+		return fmt.Sprintf("%s[%s]", c[len(c)-1], c[0])
+	}
+}
+
+func (c Chain) Last() string {
+	switch len(c) {
+	case 0:
+		return ""
+	default:
+		return c[0]
+	}
+}
+
+type Conn interface {
+	net.Conn
+	Connection
+}
+
+type PacketConn interface {
+	net.PacketConn
+	Connection
+	// Deprecate WriteWithMetadata because of remote resolve DNS cause TURN failed
+	// WriteWithMetadata(p []byte, metadata *Metadata) (n int, err error)
+}
+
+type ProxyAdapter interface {
+	Name() string
+	Type() AdapterType
+
+	// StreamConn wraps a protocol around net.Conn with Metadata.
+	//
+	// Examples:
+	//	conn, _ := net.Dial("tcp", "host:port")
+	//	conn, _ = adapter.StreamConn(conn, metadata)
+	//
+	// It returns a C.Conn with protocol which start with
+	// a new session (if any)
+	StreamConn(c net.Conn, metadata *Metadata) (net.Conn, error)
+
+	// DialContext return a C.Conn with protocol which
+	// contains multiplexing-related reuse logic (if any)
+	DialContext(ctx context.Context, metadata *Metadata) (Conn, error)
+
+	DialUDP(metadata *Metadata) (PacketConn, error)
+	SupportUDP() bool
+	MarshalJSON() ([]byte, error)
+	Addr() string
+	PingAddr() string
+	Timeout() int
+	ForbidDuration() int
+	DownFrom() int64
+	SetDownFrom(int64)
+	Forbid() bool
+	MaxLoss() int
+	SetFailCount(int)
+	FailCount() int
+	MaxFail() int
+	// Unwrap extracts the proxy from a proxy-group. It returns nil when nothing to extract.
+	Unwrap(metadata *Metadata) Proxy
+}
+
+type DelayHistory struct {
+	Time     time.Time `json:"time"`
+	Delay    uint16    `json:"delay"`
+	Loss     uint16    `json:"loss"`
+	DownFrom int64     `json:"downfrom"`
+}
+
+type Proxy interface {
+	ProxyAdapter
+	Alive() bool
+	DelayHistory() []DelayHistory
+	Dial(metadata *Metadata) (Conn, error)
+	LastDelay() uint16
+	URLTest(ctx context.Context, url string) (uint16, uint16, error)
+}
+
+// AdapterType is enum of adapter type
+type AdapterType int
+
+func (at AdapterType) String() string {
+	switch at {
+	case Direct:
+		return "Direct"
+	case Reject:
+		return "Reject"
+	case Pass:
+		return "Pass"
+
+	case Shadowsocks:
+		return "Shadowsocks"
+	case ShadowsocksR:
+		return "ShadowsocksR"
+	case Snell:
+		return "Snell"
+	case Socks5:
+		return "Socks5"
+	case Http:
+		return "Http"
+	case Vmess:
+		return "Vmess"
+	case Vless:
+		return "Vless"
+	case Trojan:
+		return "Trojan"
+
+	case Relay:
+		return "Relay"
+	case Selector:
+		return "Selector"
+	case Fallback:
+		return "Fallback"
+	case URLTest:
+		return "URLTest"
+	case LoadBalance:
+		return "LoadBalance"
+
+	default:
+		return "Unknown"
+	}
+}
+
+// UDPPacket contains the data of UDP packet, and offers control/info of UDP packet's source
+type UDPPacket interface {
+	// Data get the payload of UDP Packet
+	Data() []byte
+
+	// WriteBack writes the payload with source IP/Port equals addr
+	// - variable source IP/Port is important to STUN
+	// - if addr is not provided, WriteBack will write out UDP packet with SourceIP/Port equals to original Target,
+	//   this is important when using Fake-IP.
+	WriteBack(b []byte, addr net.Addr) (n int, err error)
+
+	// Drop call after packet is used, could recycle buffer in this function.
+	Drop()
+
+	// LocalAddr returns the source IP/Port of packet
+	LocalAddr() net.Addr
+}