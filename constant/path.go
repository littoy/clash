--- conflicted
+++ resolved
@@ -9,19 +9,7 @@
 const Name = "clash"
 
 // Path is used to get the configuration path
-<<<<<<< HEAD
-var Path *path
-
-type path struct {
-	homeDir    string
-	configFile string
-	extraMMDB  bool
-}
-
-func init() {
-=======
 var Path = func() *path {
->>>>>>> 46f4f844
 	homeDir, err := os.UserHomeDir()
 	if err != nil {
 		homeDir, _ = os.Getwd()
@@ -34,6 +22,7 @@
 type path struct {
 	homeDir    string
 	configFile string
+	extraMMDB  bool
 }
 
 // SetHomeDir is used to set the configuration path
