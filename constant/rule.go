package constant

// Rule Type
const (
	Domain RuleType = iota
	DomainSuffix
	DomainKeyword
	GEOSITE
	GEOIP
	IPCIDR
	SrcIPCIDR
	SrcPort
	DstPort
	Process
	ProcessPath
	MATCH
)

type RuleType int

func (rt RuleType) String() string {
	switch rt {
	case Domain:
		return "Domain"
	case DomainSuffix:
		return "DomainSuffix"
	case DomainKeyword:
		return "DomainKeyword"
	case GEOSITE:
		return "GeoSite"
	case GEOIP:
		return "GeoIP"
	case IPCIDR:
		return "IPCIDR"
	case SrcIPCIDR:
		return "SrcIPCIDR"
	case SrcPort:
		return "SrcPort"
	case DstPort:
		return "DstPort"
	case Process:
		return "Process"
	case ProcessPath:
		return "ProcessPath"
	case MATCH:
		return "Match"
	default:
		return "Unknown"
	}
}

type Rule interface {
	RuleType() RuleType
	Match(metadata *Metadata) bool
	Adapter() string
	Payload() string
	ShouldResolveIP() bool
<<<<<<< HEAD
	RuleExtra() *RuleExtra
=======
	ShouldFindProcess() bool
>>>>>>> 8c9e0b38
}<|MERGE_RESOLUTION|>--- conflicted
+++ resolved
@@ -55,9 +55,6 @@
 	Adapter() string
 	Payload() string
 	ShouldResolveIP() bool
-<<<<<<< HEAD
 	RuleExtra() *RuleExtra
-=======
 	ShouldFindProcess() bool
->>>>>>> 8c9e0b38
 }