--- conflicted
+++ resolved
@@ -14,12 +14,8 @@
 	Process
 	MATCH
 	RuleSet
-<<<<<<< HEAD
-	DomainTrie
-=======
 	DomainTree
 	IpCidrTree
->>>>>>> 6cfdecfa
 )
 
 type RuleType int
@@ -50,15 +46,10 @@
 		return "Match"
 	case RuleSet:
 		return "RuleSet"
-<<<<<<< HEAD
-	case DomainTrie:
-		return "DomainTrie"
-=======
 	case DomainTree:
 		return "DomainTree"
 	case IpCidrTree:
 		return "IpCidrTree"
->>>>>>> 6cfdecfa
 	default:
 		return "Unknown"
 	}
