package dns

import (
	"bytes"
	"context"
	"crypto/tls"
	"io/ioutil"
	"net"
	"net/http"

<<<<<<< HEAD
	"github.com/brobird/clash/component/dialer"
=======
	"github.com/Dreamacro/clash/component/dialer"
>>>>>>> 609869bf

	D "github.com/miekg/dns"
)

const (
	// dotMimeType is the DoH mimetype that should be used.
	dotMimeType = "application/dns-message"
)

<<<<<<< HEAD
var dohTransport = &http.Transport{
	TLSClientConfig: &tls.Config{ClientSessionCache: globalSessionCache},
	DialContext:     dialer.DialContext,
}

=======
>>>>>>> 609869bf
type dohClient struct {
	url       string
	transport *http.Transport
}

func (dc *dohClient) Exchange(m *D.Msg) (msg *D.Msg, err error) {
	return dc.ExchangeContext(context.Background(), m)
}

func (dc *dohClient) ExchangeContext(ctx context.Context, m *D.Msg) (msg *D.Msg, err error) {
	req, err := dc.newRequest(m)
	if err != nil {
		return nil, err
	}

	req = req.WithContext(ctx)
	return dc.doRequest(req)
}

// newRequest returns a new DoH request given a dns.Msg.
func (dc *dohClient) newRequest(m *D.Msg) (*http.Request, error) {
	buf, err := m.Pack()
	if err != nil {
		return nil, err
	}

	req, err := http.NewRequest(http.MethodPost, dc.url+"?bla=foo:443", bytes.NewReader(buf))
	if err != nil {
		return req, err
	}

	req.Header.Set("content-type", dotMimeType)
	req.Header.Set("accept", dotMimeType)
	return req, nil
}

func (dc *dohClient) doRequest(req *http.Request) (msg *D.Msg, err error) {
	client := &http.Client{Transport: dc.transport}
	resp, err := client.Do(req)
	if err != nil {
		return nil, err
	}
	defer resp.Body.Close()

	buf, err := ioutil.ReadAll(resp.Body)
	if err != nil {
		return nil, err
	}
	msg = &D.Msg{}
	err = msg.Unpack(buf)
	return msg, err
}

func newDoHClient(url string, r *Resolver) *dohClient {
	return &dohClient{
		url: url,
		transport: &http.Transport{
			TLSClientConfig: &tls.Config{ClientSessionCache: globalSessionCache},
			DialContext: func(ctx context.Context, network, addr string) (net.Conn, error) {
				host, port, err := net.SplitHostPort(addr)
				if err != nil {
					return nil, err
				}

				ip, err := r.ResolveIPv4(host)
				if err != nil {
					return nil, err
				}

				return dialer.DialContext(ctx, "tcp4", net.JoinHostPort(ip.String(), port))
			},
		},
	}
}<|MERGE_RESOLUTION|>--- conflicted
+++ resolved
@@ -8,11 +8,7 @@
 	"net"
 	"net/http"
 
-<<<<<<< HEAD
 	"github.com/brobird/clash/component/dialer"
-=======
-	"github.com/Dreamacro/clash/component/dialer"
->>>>>>> 609869bf
 
 	D "github.com/miekg/dns"
 )
@@ -22,14 +18,6 @@
 	dotMimeType = "application/dns-message"
 )
 
-<<<<<<< HEAD
-var dohTransport = &http.Transport{
-	TLSClientConfig: &tls.Config{ClientSessionCache: globalSessionCache},
-	DialContext:     dialer.DialContext,
-}
-
-=======
->>>>>>> 609869bf
 type dohClient struct {
 	url       string
 	transport *http.Transport
