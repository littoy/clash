--- conflicted
+++ resolved
@@ -28,13 +28,10 @@
 	Port               int          `json:"port"`
 	SocksPort          int          `json:"socks-port"`
 	RedirPort          int          `json:"redir-port"`
-<<<<<<< HEAD
 	ShadowSocksConfig  string       `json:"ss-config"`
 	TcpTunConfig       string       `json:"tcptun-config"`
 	UdpTunConfig       string       `json:"udptun-config"`
-=======
 	MixedPort          int          `json:"mixed-port"`
->>>>>>> d628fd7f
 	Authentication     []string     `json:"authentication"`
 	AllowLan           bool         `json:"allow-lan"`
 	BindAddress        string       `json:"bind-address"`
@@ -104,13 +101,10 @@
 	Port               int          `yaml:"port"`
 	SocksPort          int          `yaml:"socks-port"`
 	RedirPort          int          `yaml:"redir-port"`
-<<<<<<< HEAD
 	ShadowSocksConfig  string       `yaml:"ss-config"`
 	TcpTunConfig       string       `yaml:"tcptun-config"`
 	UdpTunConfig       string       `yaml:"udptun-config"`
-=======
 	MixedPort          int          `yaml:"mixed-port"`
->>>>>>> d628fd7f
 	Authentication     []string     `yaml:"authentication"`
 	AllowLan           bool         `yaml:"allow-lan"`
 	BindAddress        string       `yaml:"bind-address"`
@@ -231,13 +225,10 @@
 	port := cfg.Port
 	socksPort := cfg.SocksPort
 	redirPort := cfg.RedirPort
-<<<<<<< HEAD
 	ssConfig := cfg.ShadowSocksConfig
 	tcpTunConfig := cfg.TcpTunConfig
 	udpTunConfig := cfg.UdpTunConfig
-=======
 	mixedPort := cfg.MixedPort
->>>>>>> d628fd7f
 	allowLan := cfg.AllowLan
 	bindAddress := cfg.BindAddress
 	externalController := cfg.ExternalController
@@ -258,13 +249,10 @@
 		Port:               port,
 		SocksPort:          socksPort,
 		RedirPort:          redirPort,
-<<<<<<< HEAD
 		ShadowSocksConfig:  ssConfig,
 		TcpTunConfig:       tcpTunConfig,
 		UdpTunConfig:       udpTunConfig,
-=======
 		MixedPort:          mixedPort,
->>>>>>> d628fd7f
 		AllowLan:           allowLan,
 		BindAddress:        bindAddress,
 		Mode:               mode,
