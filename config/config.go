--- conflicted
+++ resolved
@@ -38,12 +38,12 @@
 
 // Inbound
 type Inbound struct {
-<<<<<<< HEAD
 	Port              int      `json:"port"`
 	SocksPort         int      `json:"socks-port"`
 	RedirPort         int      `json:"redir-port"`
 	TProxyPort        int      `json:"tproxy-port"`
 	MixedPort         int      `json:"mixed-port"`
+	Tun               Tun      `json:"tun"`
 	MixECConfig       string   `json:"mixec-config"`
 	ShadowSocksConfig string   `json:"ss-config"`
 	TcpTunConfig      string   `json:"tcptun-config"`
@@ -52,17 +52,6 @@
 	Authentication    []string `json:"authentication"`
 	AllowLan          bool     `json:"allow-lan"`
 	BindAddress       string   `json:"bind-address"`
-=======
-	Port           int      `json:"port"`
-	SocksPort      int      `json:"socks-port"`
-	RedirPort      int      `json:"redir-port"`
-	TProxyPort     int      `json:"tproxy-port"`
-	MixedPort      int      `json:"mixed-port"`
-	Tun            Tun      `json:"tun"`
-	Authentication []string `json:"authentication"`
-	AllowLan       bool     `json:"allow-lan"`
-	BindAddress    string   `json:"bind-address"`
->>>>>>> b2bbdf5c
 }
 
 // Controller
@@ -192,7 +181,6 @@
 func UnmarshalRawConfig(buf []byte) (*RawConfig, error) {
 	// config with default value
 	rawCfg := &RawConfig{
-<<<<<<< HEAD
 		AllowLan:               false,
 		BindAddress:            "*",
 		Mode:                   T.Rule,
@@ -204,22 +192,11 @@
 		Rule:                   []string{},
 		Proxy:                  []map[string]interface{}{},
 		ProxyGroup:             []map[string]interface{}{},
-=======
-		AllowLan:       false,
-		BindAddress:    "*",
-		Mode:           T.Rule,
-		Authentication: []string{},
-		LogLevel:       log.INFO,
-		Hosts:          map[string]string{},
-		Rule:           []string{},
-		Proxy:          []map[string]interface{}{},
-		ProxyGroup:     []map[string]interface{}{},
 		Tun: Tun{
 			Enable:    false,
 			DeviceURL: "dev://clash0",
 			DNSListen: "",
 		},
->>>>>>> b2bbdf5c
 		DNS: RawDNS{
 			Enable:      false,
 			UseHosts:    true,
@@ -301,12 +278,12 @@
 
 	return &General{
 		Inbound: Inbound{
-<<<<<<< HEAD
 			Port:              cfg.Port,
 			SocksPort:         cfg.SocksPort,
 			RedirPort:         cfg.RedirPort,
 			TProxyPort:        cfg.TProxyPort,
 			MixedPort:         cfg.MixedPort,
+			Tun:               cfg.Tun,
 			MixECConfig:       cfg.MixECConfig,
 			ShadowSocksConfig: cfg.ShadowSocksConfig,
 			TcpTunConfig:      cfg.TcpTunConfig,
@@ -314,16 +291,6 @@
 			MTProxyConfig:     cfg.MTProxyConfig,
 			AllowLan:          cfg.AllowLan,
 			BindAddress:       cfg.BindAddress,
-=======
-			Port:        cfg.Port,
-			SocksPort:   cfg.SocksPort,
-			RedirPort:   cfg.RedirPort,
-			TProxyPort:  cfg.TProxyPort,
-			MixedPort:   cfg.MixedPort,
-			Tun:         cfg.Tun,
-			AllowLan:    cfg.AllowLan,
-			BindAddress: cfg.BindAddress,
->>>>>>> b2bbdf5c
 		},
 		Controller: Controller{
 			ExternalController: cfg.ExternalController,
