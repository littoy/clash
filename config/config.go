--- conflicted
+++ resolved
@@ -35,10 +35,10 @@
 
 // Inbound
 type Inbound struct {
-<<<<<<< HEAD
 	Port              int      `json:"port"`
 	SocksPort         int      `json:"socks-port"`
 	RedirPort         int      `json:"redir-port"`
+	TProxyPort        int      `json:"tproxy-port"`
 	MixedPort         int      `json:"mixed-port"`
 	ShadowSocksConfig string   `json:"ss-config"`
 	TcpTunConfig      string   `json:"tcptun-config"`
@@ -46,16 +46,6 @@
 	Authentication    []string `json:"authentication"`
 	AllowLan          bool     `json:"allow-lan"`
 	BindAddress       string   `json:"bind-address"`
-=======
-	Port           int      `json:"port"`
-	SocksPort      int      `json:"socks-port"`
-	RedirPort      int      `json:"redir-port"`
-	TProxyPort     int      `json:"tproxy-port"`
-	MixedPort      int      `json:"mixed-port"`
-	Authentication []string `json:"authentication"`
-	AllowLan       bool     `json:"allow-lan"`
-	BindAddress    string   `json:"bind-address"`
->>>>>>> 1e5593f1
 }
 
 // Controller
@@ -249,25 +239,16 @@
 
 	return &General{
 		Inbound: Inbound{
-<<<<<<< HEAD
 			Port:              cfg.Port,
 			SocksPort:         cfg.SocksPort,
 			RedirPort:         cfg.RedirPort,
+			TProxyPort:        cfg.TProxyPort,
 			MixedPort:         cfg.MixedPort,
 			ShadowSocksConfig: cfg.ShadowSocksConfig,
 			TcpTunConfig:      cfg.TcpTunConfig,
 			UdpTunConfig:      cfg.UdpTunConfig,
 			AllowLan:          cfg.AllowLan,
 			BindAddress:       cfg.BindAddress,
-=======
-			Port:        cfg.Port,
-			SocksPort:   cfg.SocksPort,
-			RedirPort:   cfg.RedirPort,
-			TProxyPort:  cfg.TProxyPort,
-			MixedPort:   cfg.MixedPort,
-			AllowLan:    cfg.AllowLan,
-			BindAddress: cfg.BindAddress,
->>>>>>> 1e5593f1
 		},
 		Controller: Controller{
 			ExternalController: cfg.ExternalController,
@@ -373,11 +354,7 @@
 	for _, v := range proxyList {
 		ps = append(ps, proxies[v])
 	}
-<<<<<<< HEAD
-	hc := provider.NewHealthCheck(ps, "", 0, provider.ReservedName)
-=======
-	hc := provider.NewHealthCheck(ps, "", 0, true)
->>>>>>> 1e5593f1
+	hc := provider.NewHealthCheck(ps, "", 0, true, provider.ReservedName)
 	pd, _ := provider.NewCompatibleProvider(provider.ReservedName, ps, hc)
 	providersMap[provider.ReservedName] = pd
 
