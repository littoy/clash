package config

import (
	"errors"
	"fmt"
	"net"
	"net/url"
	"os"
	"strings"

	"github.com/Dreamacro/clash/adapters/outbound"
	"github.com/Dreamacro/clash/adapters/outboundgroup"
	"github.com/Dreamacro/clash/adapters/provider"
	"github.com/Dreamacro/clash/component/auth"
	"github.com/Dreamacro/clash/component/fakeip"
	"github.com/Dreamacro/clash/component/trie"
	C "github.com/Dreamacro/clash/constant"
	"github.com/Dreamacro/clash/dns"
	"github.com/Dreamacro/clash/log"
	R "github.com/Dreamacro/clash/rules"
	T "github.com/Dreamacro/clash/tunnel"

	yaml "gopkg.in/yaml.v2"
)

// General config
type General struct {
	Inbound
	Controller
<<<<<<< HEAD
	Mode                   T.TunnelMode `json:"mode"`
	LogLevel               log.LogLevel `json:"log-level"`
	IPv6                   bool         `json:"ipv6"`
	Interface              string       `json:"interface-name"`
	HealthCheckLazyDefault bool         `json:"health-check-lazy-default"`
	TouchAfterLazyPassNum  int          `json:"touch-after-lazy-pass-num"`
=======
	Mode      T.TunnelMode `json:"mode"`
	LogLevel  log.LogLevel `json:"log-level"`
	IPv6      bool         `json:"ipv6"`
	Interface string       `json:"-"`
>>>>>>> f4de055a
}

// Inbound
type Inbound struct {
	Port              int      `json:"port"`
	SocksPort         int      `json:"socks-port"`
	RedirPort         int      `json:"redir-port"`
	TProxyPort        int      `json:"tproxy-port"`
	MixedPort         int      `json:"mixed-port"`
	ShadowSocksConfig string   `json:"ss-config"`
	TcpTunConfig      string   `json:"tcptun-config"`
	UdpTunConfig      string   `json:"udptun-config"`
	Authentication    []string `json:"authentication"`
	AllowLan          bool     `json:"allow-lan"`
	BindAddress       string   `json:"bind-address"`
}

// Controller
type Controller struct {
	ExternalController string `json:"-"`
	ExternalUI         string `json:"-"`
	Secret             string `json:"-"`
}

// DNS config
type DNS struct {
	Enable            bool             `yaml:"enable"`
	IPv6              bool             `yaml:"ipv6"`
	NameServer        []dns.NameServer `yaml:"nameserver"`
	Fallback          []dns.NameServer `yaml:"fallback"`
	FallbackFilter    FallbackFilter   `yaml:"fallback-filter"`
	Listen            string           `yaml:"listen"`
	EnhancedMode      dns.EnhancedMode `yaml:"enhanced-mode"`
	DefaultNameserver []dns.NameServer `yaml:"default-nameserver"`
	FakeIPRange       *fakeip.Pool
	Hosts             *trie.DomainTrie
}

// FallbackFilter config
type FallbackFilter struct {
	GeoIP  bool         `yaml:"geoip"`
	IPCIDR []*net.IPNet `yaml:"ipcidr"`
	Domain []string     `yaml:"domain"`
}

// Experimental config
type Experimental struct{}

// Config is clash config manager
type Config struct {
	General      *General
	DNS          *DNS
	Experimental *Experimental
	Hosts        *trie.DomainTrie
	Rules        []C.Rule
	Users        []auth.AuthUser
	Proxies      map[string]C.Proxy
	Providers    map[string]provider.ProxyProvider
}

type RawDNS struct {
	Enable            bool              `yaml:"enable"`
	IPv6              bool              `yaml:"ipv6"`
	UseHosts          bool              `yaml:"use-hosts"`
	NameServer        []string          `yaml:"nameserver"`
	Fallback          []string          `yaml:"fallback"`
	FallbackFilter    RawFallbackFilter `yaml:"fallback-filter"`
	Listen            string            `yaml:"listen"`
	EnhancedMode      dns.EnhancedMode  `yaml:"enhanced-mode"`
	FakeIPRange       string            `yaml:"fake-ip-range"`
	FakeIPFilter      []string          `yaml:"fake-ip-filter"`
	DefaultNameserver []string          `yaml:"default-nameserver"`
}

type RawFallbackFilter struct {
	GeoIP  bool     `yaml:"geoip"`
	IPCIDR []string `yaml:"ipcidr"`
	Domain []string `yaml:"domain"`
}

type RawConfig struct {
	Port                   int          `yaml:"port"`
	SocksPort              int          `yaml:"socks-port"`
	RedirPort              int          `yaml:"redir-port"`
	TProxyPort             int          `yaml:"tproxy-port"`
	MixedPort              int          `yaml:"mixed-port"`
	ShadowSocksConfig      string       `yaml:"ss-config"`
	TcpTunConfig           string       `yaml:"tcptun-config"`
	UdpTunConfig           string       `yaml:"udptun-config"`
	Authentication         []string     `yaml:"authentication"`
	AllowLan               bool         `yaml:"allow-lan"`
	BindAddress            string       `yaml:"bind-address"`
	Mode                   T.TunnelMode `yaml:"mode"`
	LogLevel               log.LogLevel `yaml:"log-level"`
	IPv6                   bool         `yaml:"ipv6"`
	ExternalController     string       `yaml:"external-controller"`
	ExternalUI             string       `yaml:"external-ui"`
	Secret                 string       `yaml:"secret"`
	Interface              string       `yaml:"interface-name"`
	HealthCheckLazyDefault bool         `yaml:"health-check-lazy-default"`
	TouchAfterLazyPassNum  int          `yaml:"touch-after-lazy-pass-num"`

	ProxyProvider map[string]map[string]interface{} `yaml:"proxy-providers"`
	Hosts         map[string]string                 `yaml:"hosts"`
	DNS           RawDNS                            `yaml:"dns"`
	Experimental  Experimental                      `yaml:"experimental"`
	Proxy         []map[string]interface{}          `yaml:"proxies"`
	ProxyGroup    []map[string]interface{}          `yaml:"proxy-groups"`
	Rule          []string                          `yaml:"rules"`
}

// Parse config
func Parse(buf []byte) (*Config, error) {
	rawCfg, err := UnmarshalRawConfig(buf)
	if err != nil {
		return nil, err
	}

	return ParseRawConfig(rawCfg)
}

func UnmarshalRawConfig(buf []byte) (*RawConfig, error) {
	// config with some default value
	rawCfg := &RawConfig{
		AllowLan:               false,
		BindAddress:            "*",
		Mode:                   T.Rule,
		Authentication:         []string{},
		LogLevel:               log.INFO,
		HealthCheckLazyDefault: true,
		TouchAfterLazyPassNum:  0,
		Hosts:                  map[string]string{},
		Rule:                   []string{},
		Proxy:                  []map[string]interface{}{},
		ProxyGroup:             []map[string]interface{}{},
		DNS: RawDNS{
			Enable:      false,
			UseHosts:    true,
			FakeIPRange: "198.18.0.1/16",
			FallbackFilter: RawFallbackFilter{
				GeoIP:  true,
				IPCIDR: []string{},
			},
			DefaultNameserver: []string{
				"114.114.114.114",
				"8.8.8.8",
			},
		},
	}

	if err := yaml.Unmarshal(buf, &rawCfg); err != nil {
		return nil, err
	}

	return rawCfg, nil
}

func ParseRawConfig(rawCfg *RawConfig) (*Config, error) {
	config := &Config{}

	config.Experimental = &rawCfg.Experimental

	general, err := parseGeneral(rawCfg)
	if err != nil {
		return nil, err
	}
	config.General = general

	proxies, providers, err := parseProxies(rawCfg)
	if err != nil {
		return nil, err
	}
	config.Proxies = proxies
	config.Providers = providers

	rules, err := parseRules(rawCfg, proxies)
	if err != nil {
		return nil, err
	}
	config.Rules = rules

	hosts, err := parseHosts(rawCfg)
	if err != nil {
		return nil, err
	}
	config.Hosts = hosts

	dnsCfg, err := parseDNS(rawCfg.DNS, hosts)
	if err != nil {
		return nil, err
	}
	config.DNS = dnsCfg

	config.Users = parseAuthentication(rawCfg.Authentication)

	return config, nil
}

func parseGeneral(cfg *RawConfig) (*General, error) {
	externalUI := cfg.ExternalUI

	// checkout externalUI exist
	if externalUI != "" {
		externalUI = C.Path.Resolve(externalUI)

		if _, err := os.Stat(externalUI); os.IsNotExist(err) {
			return nil, fmt.Errorf("external-ui: %s not exist", externalUI)
		}
	}

	return &General{
		Inbound: Inbound{
			Port:              cfg.Port,
			SocksPort:         cfg.SocksPort,
			RedirPort:         cfg.RedirPort,
			TProxyPort:        cfg.TProxyPort,
			MixedPort:         cfg.MixedPort,
			ShadowSocksConfig: cfg.ShadowSocksConfig,
			TcpTunConfig:      cfg.TcpTunConfig,
			UdpTunConfig:      cfg.UdpTunConfig,
			AllowLan:          cfg.AllowLan,
			BindAddress:       cfg.BindAddress,
		},
		Controller: Controller{
			ExternalController: cfg.ExternalController,
			ExternalUI:         cfg.ExternalUI,
			Secret:             cfg.Secret,
		},
		Mode:                   cfg.Mode,
		LogLevel:               cfg.LogLevel,
		IPv6:                   cfg.IPv6,
		Interface:              cfg.Interface,
		HealthCheckLazyDefault: cfg.HealthCheckLazyDefault,
		TouchAfterLazyPassNum:  cfg.TouchAfterLazyPassNum,
	}, nil
}

func parseProxies(cfg *RawConfig) (proxies map[string]C.Proxy, providersMap map[string]provider.ProxyProvider, err error) {
	proxies = make(map[string]C.Proxy)
	providersMap = make(map[string]provider.ProxyProvider)
	proxyList := []string{}
	proxiesConfig := cfg.Proxy
	groupsConfig := cfg.ProxyGroup
	providersConfig := cfg.ProxyProvider

	proxies["DIRECT"] = outbound.NewProxy(outbound.NewDirect())
	proxies["REJECT"] = outbound.NewProxy(outbound.NewReject())
	proxyList = append(proxyList, "DIRECT", "REJECT")

	// parse proxy
	for idx, mapping := range proxiesConfig {
		proxy, err := outbound.ParseProxy(mapping)
		if err != nil {
			return nil, nil, fmt.Errorf("proxy %d: %w", idx, err)
		}

		if _, exist := proxies[proxy.Name()]; exist {
			return nil, nil, fmt.Errorf("proxy %s is the duplicate name", proxy.Name())
		}
		proxies[proxy.Name()] = proxy
		proxyList = append(proxyList, proxy.Name())
	}

	// keep the original order of ProxyGroups in config file
	for idx, mapping := range groupsConfig {
		groupName, existName := mapping["name"].(string)
		if !existName {
			return nil, nil, fmt.Errorf("proxy group %d: missing name", idx)
		}
		proxyList = append(proxyList, groupName)
	}

	// check if any loop exists and sort the ProxyGroups
	if err := proxyGroupsDagSort(groupsConfig); err != nil {
		return nil, nil, err
	}

	// parse and initial providers
	for name, mapping := range providersConfig {
		if name == provider.ReservedName {
			return nil, nil, fmt.Errorf("can not defined a provider called `%s`", provider.ReservedName)
		}

		pd, err := provider.ParseProxyProvider(name, mapping)
		if err != nil {
			return nil, nil, fmt.Errorf("parse proxy provider %s error: %w", name, err)
		}

		providersMap[name] = pd
	}

	for _, provider := range providersMap {
		log.Infoln("Start initial provider %s", provider.Name())
		if err := provider.Initial(); err != nil {
			return nil, nil, fmt.Errorf("initial proxy provider %s error: %w", provider.Name(), err)
		}
	}

	// parse proxy group
	for idx, mapping := range groupsConfig {
		_, err := outboundgroup.ParseProxyGroup(mapping, proxies, providersMap)
		if err != nil {
			return nil, nil, fmt.Errorf("proxy group[%d]: %w", idx, err)
		}

		//groupName := group.Name()
		//if _, exist := proxies[groupName]; exist {
		//	return nil, nil, fmt.Errorf("proxy group %s: the duplicate name", groupName)
		//}
		//
		//proxies[groupName] = outbound.NewProxy(group)
	}

	// initial compatible provider
	for _, pd := range providersMap {
		if pd.VehicleType() != provider.Compatible {
			continue
		}

		log.Infoln("Start initial compatible provider %s", pd.Name())
		if err := pd.Initial(); err != nil {
			return nil, nil, err
		}
	}

	ps := []C.Proxy{}
	for _, v := range proxyList {
		ps = append(ps, proxies[v])
	}
	hc := provider.NewHealthCheck(ps, "", 0, true, provider.ReservedName)
	pd, _ := provider.NewCompatibleProvider(provider.ReservedName, ps, hc)
	providersMap[provider.ReservedName] = pd

	global := outboundgroup.NewSelector(
		&outboundgroup.GroupCommonOption{
			Name: "GLOBAL",
		},
		[]provider.ProxyProvider{pd},
	)
	proxies["GLOBAL"] = outbound.NewProxy(global)
	return proxies, providersMap, nil
}

func parseRules(cfg *RawConfig, proxies map[string]C.Proxy) ([]C.Rule, error) {
	rules := []C.Rule{}
	rulesConfig := cfg.Rule

	// parse rules
	for idx, line := range rulesConfig {
		rule := trimArr(strings.Split(line, ","))
		var (
			payload string
			target  string
			params  = []string{}
		)

		switch l := len(rule); {
		case l == 2:
			target = rule[1]
		case l == 3:
			payload = rule[1]
			target = rule[2]
		case l >= 4:
			payload = rule[1]
			target = rule[2]
			params = rule[3:]
		default:
			return nil, fmt.Errorf("rules[%d] [%s] error: format invalid", idx, line)
		}

		if _, ok := proxies[target]; !ok {
			return nil, fmt.Errorf("rules[%d] [%s] error: proxy [%s] not found", idx, line, target)
		}

		rule = trimArr(rule)
		params = trimArr(params)

		parsed, parseErr := R.ParseRule(rule[0], payload, target, params)
		if parseErr != nil {
			return nil, fmt.Errorf("rules[%d] [%s] error: %s", idx, line, parseErr.Error())
		}

		rules = append(rules, parsed)
	}

	return rules, nil
}

func parseHosts(cfg *RawConfig) (*trie.DomainTrie, error) {
	tree := trie.New()

	// add default hosts
	if err := tree.Insert("localhost", net.IP{127, 0, 0, 1}); err != nil {
		log.Errorln("insert localhost to host error: %s", err.Error())
	}

	if len(cfg.Hosts) != 0 {
		for domain, ipStr := range cfg.Hosts {
			ip := net.ParseIP(ipStr)
			if ip == nil {
				return nil, fmt.Errorf("%s is not a valid IP", ipStr)
			}
			tree.Insert(domain, ip)
		}
	}

	return tree, nil
}

func hostWithDefaultPort(host string, defPort string) (string, error) {
	if !strings.Contains(host, ":") {
		host += ":"
	}

	hostname, port, err := net.SplitHostPort(host)
	if err != nil {
		return "", err
	}

	if port == "" {
		port = defPort
	}

	return net.JoinHostPort(hostname, port), nil
}

func parseNameServer(servers []string) ([]dns.NameServer, error) {
	nameservers := []dns.NameServer{}

	for idx, server := range servers {
		// parse without scheme .e.g 8.8.8.8:53
		if !strings.Contains(server, "://") {
			server = "udp://" + server
		}
		u, err := url.Parse(server)
		if err != nil {
			return nil, fmt.Errorf("DNS NameServer[%d] format error: %s", idx, err.Error())
		}

		var addr, dnsNetType string
		switch u.Scheme {
		case "udp":
			addr, err = hostWithDefaultPort(u.Host, "53")
			dnsNetType = "" // UDP
		case "tcp":
			addr, err = hostWithDefaultPort(u.Host, "53")
			dnsNetType = "tcp" // TCP
		case "tls":
			addr, err = hostWithDefaultPort(u.Host, "853")
			dnsNetType = "tcp-tls" // DNS over TLS
		case "https":
			clearURL := url.URL{Scheme: "https", Host: u.Host, Path: u.Path}
			addr = clearURL.String()
			dnsNetType = "https" // DNS over HTTPS
		default:
			return nil, fmt.Errorf("DNS NameServer[%d] unsupport scheme: %s", idx, u.Scheme)
		}

		if err != nil {
			return nil, fmt.Errorf("DNS NameServer[%d] format error: %s", idx, err.Error())
		}

		nameservers = append(
			nameservers,
			dns.NameServer{
				Net:  dnsNetType,
				Addr: addr,
			},
		)
	}
	return nameservers, nil
}

func parseFallbackIPCIDR(ips []string) ([]*net.IPNet, error) {
	ipNets := []*net.IPNet{}

	for idx, ip := range ips {
		_, ipnet, err := net.ParseCIDR(ip)
		if err != nil {
			return nil, fmt.Errorf("DNS FallbackIP[%d] format error: %s", idx, err.Error())
		}
		ipNets = append(ipNets, ipnet)
	}

	return ipNets, nil
}

func parseDNS(cfg RawDNS, hosts *trie.DomainTrie) (*DNS, error) {
	if cfg.Enable && len(cfg.NameServer) == 0 {
		return nil, fmt.Errorf("if DNS configuration is turned on, NameServer cannot be empty")
	}

	dnsCfg := &DNS{
		Enable:       cfg.Enable,
		Listen:       cfg.Listen,
		IPv6:         cfg.IPv6,
		EnhancedMode: cfg.EnhancedMode,
		FallbackFilter: FallbackFilter{
			IPCIDR: []*net.IPNet{},
		},
	}
	var err error
	if dnsCfg.NameServer, err = parseNameServer(cfg.NameServer); err != nil {
		return nil, err
	}

	if dnsCfg.Fallback, err = parseNameServer(cfg.Fallback); err != nil {
		return nil, err
	}

	if len(cfg.DefaultNameserver) == 0 {
		return nil, errors.New("default nameserver should have at least one nameserver")
	}
	if dnsCfg.DefaultNameserver, err = parseNameServer(cfg.DefaultNameserver); err != nil {
		return nil, err
	}
	// check default nameserver is pure ip addr
	for _, ns := range dnsCfg.DefaultNameserver {
		host, _, err := net.SplitHostPort(ns.Addr)
		if err != nil || net.ParseIP(host) == nil {
			return nil, errors.New("default nameserver should be pure IP")
		}
	}

	if cfg.EnhancedMode == dns.FAKEIP {
		_, ipnet, err := net.ParseCIDR(cfg.FakeIPRange)
		if err != nil {
			return nil, err
		}

		var host *trie.DomainTrie
		// fake ip skip host filter
		if len(cfg.FakeIPFilter) != 0 {
			host = trie.New()
			for _, domain := range cfg.FakeIPFilter {
				host.Insert(domain, true)
			}
		}

		pool, err := fakeip.New(ipnet, 1000, host)
		if err != nil {
			return nil, err
		}

		dnsCfg.FakeIPRange = pool
	}

	dnsCfg.FallbackFilter.GeoIP = cfg.FallbackFilter.GeoIP
	if fallbackip, err := parseFallbackIPCIDR(cfg.FallbackFilter.IPCIDR); err == nil {
		dnsCfg.FallbackFilter.IPCIDR = fallbackip
	}
	dnsCfg.FallbackFilter.Domain = cfg.FallbackFilter.Domain

	if cfg.UseHosts {
		dnsCfg.Hosts = hosts
	}

	return dnsCfg, nil
}

func parseAuthentication(rawRecords []string) []auth.AuthUser {
	users := make([]auth.AuthUser, 0)
	for _, line := range rawRecords {
		userData := strings.SplitN(line, ":", 2)
		if len(userData) == 2 {
			users = append(users, auth.AuthUser{User: userData[0], Pass: userData[1]})
		}
	}
	return users
}<|MERGE_RESOLUTION|>--- conflicted
+++ resolved
@@ -27,19 +27,12 @@
 type General struct {
 	Inbound
 	Controller
-<<<<<<< HEAD
 	Mode                   T.TunnelMode `json:"mode"`
 	LogLevel               log.LogLevel `json:"log-level"`
 	IPv6                   bool         `json:"ipv6"`
-	Interface              string       `json:"interface-name"`
+	Interface              string       `json:"-"`
 	HealthCheckLazyDefault bool         `json:"health-check-lazy-default"`
 	TouchAfterLazyPassNum  int          `json:"touch-after-lazy-pass-num"`
-=======
-	Mode      T.TunnelMode `json:"mode"`
-	LogLevel  log.LogLevel `json:"log-level"`
-	IPv6      bool         `json:"ipv6"`
-	Interface string       `json:"-"`
->>>>>>> f4de055a
 }
 
 // Inbound
