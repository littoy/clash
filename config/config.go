package config

import (
	"fmt"
	"net"
	"net/url"
	"os"
	"strings"

<<<<<<< HEAD
	adapters "github.com/whojave/clash/adapters/outbound"
	"github.com/whojave/clash/common/structure"
	"github.com/whojave/clash/component/auth"
	trie "github.com/whojave/clash/component/domain-trie"
	"github.com/whojave/clash/component/fakeip"
	C "github.com/whojave/clash/constant"
	"github.com/whojave/clash/dns"
	"github.com/whojave/clash/log"
	R "github.com/whojave/clash/rules"
	T "github.com/whojave/clash/tunnel"
=======
	"github.com/Dreamacro/clash/adapters/outbound"
	"github.com/Dreamacro/clash/adapters/outboundgroup"
	"github.com/Dreamacro/clash/adapters/provider"
	"github.com/Dreamacro/clash/component/auth"
	trie "github.com/Dreamacro/clash/component/domain-trie"
	"github.com/Dreamacro/clash/component/fakeip"
	C "github.com/Dreamacro/clash/constant"
	"github.com/Dreamacro/clash/dns"
	"github.com/Dreamacro/clash/log"
	R "github.com/Dreamacro/clash/rules"
	T "github.com/Dreamacro/clash/tunnel"
>>>>>>> 84c67a9a

	yaml "gopkg.in/yaml.v2"
)

// General config
type General struct {
	Port               int          `json:"port"`
	SocksPort          int          `json:"socks-port"`
	RedirPort          int          `json:"redir-port"`
	Authentication     []string     `json:"authentication"`
	AllowLan           bool         `json:"allow-lan"`
	BindAddress        string       `json:"bind-address"`
	Mode               T.Mode       `json:"mode"`
	LogLevel           log.LogLevel `json:"log-level"`
	ExternalController string       `json:"-"`
	ExternalUI         string       `json:"-"`
	Secret             string       `json:"-"`
}

// DNS config
type DNS struct {
	Enable         bool             `yaml:"enable"`
	IPv6           bool             `yaml:"ipv6"`
	NameServer     []dns.NameServer `yaml:"nameserver"`
	Fallback       []dns.NameServer `yaml:"fallback"`
	FallbackFilter FallbackFilter   `yaml:"fallback-filter"`
	Listen         string           `yaml:"listen"`
	EnhancedMode   dns.EnhancedMode `yaml:"enhanced-mode"`
	FakeIPRange    *fakeip.Pool
}

// FallbackFilter config
type FallbackFilter struct {
	GeoIP  bool         `yaml:"geoip"`
	IPCIDR []*net.IPNet `yaml:"ipcidr"`
}

// Experimental config
type Experimental struct {
	IgnoreResolveFail bool `yaml:"ignore-resolve-fail"`
}

// Config is clash config manager
type Config struct {
	General      *General
	DNS          *DNS
	Experimental *Experimental
	Hosts        *trie.Trie
	Rules        []C.Rule
	Users        []auth.AuthUser
	Proxies      map[string]C.Proxy
	Providers    map[string]provider.ProxyProvider
}

type rawDNS struct {
	Enable         bool              `yaml:"enable"`
	IPv6           bool              `yaml:"ipv6"`
	NameServer     []string          `yaml:"nameserver"`
	Fallback       []string          `yaml:"fallback"`
	FallbackFilter rawFallbackFilter `yaml:"fallback-filter"`
	Listen         string            `yaml:"listen"`
	EnhancedMode   dns.EnhancedMode  `yaml:"enhanced-mode"`
	FakeIPRange    string            `yaml:"fake-ip-range"`
}

type rawFallbackFilter struct {
	GeoIP  bool     `yaml:"geoip"`
	IPCIDR []string `yaml:"ipcidr"`
}

type rawConfig struct {
	Port               int          `yaml:"port"`
	SocksPort          int          `yaml:"socks-port"`
	RedirPort          int          `yaml:"redir-port"`
	Authentication     []string     `yaml:"authentication"`
	AllowLan           bool         `yaml:"allow-lan"`
	BindAddress        string       `yaml:"bind-address"`
	Mode               T.Mode       `yaml:"mode"`
	LogLevel           log.LogLevel `yaml:"log-level"`
	ExternalController string       `yaml:"external-controller"`
	ExternalUI         string       `yaml:"external-ui"`
	Secret             string       `yaml:"secret"`

	ProxyProvider map[string]map[string]interface{} `yaml:"proxy-provider"`
	Hosts         map[string]string                 `yaml:"hosts"`
	DNS           rawDNS                            `yaml:"dns"`
	Experimental  Experimental                      `yaml:"experimental"`
	Proxy         []map[string]interface{}          `yaml:"Proxy"`
	ProxyGroup    []map[string]interface{}          `yaml:"Proxy Group"`
	Rule          []string                          `yaml:"Rule"`
}

// Parse config
func Parse(buf []byte) (*Config, error) {
	config := &Config{}

	// config with some default value
	rawCfg := &rawConfig{
		AllowLan:       false,
		BindAddress:    "*",
		Mode:           T.Rule,
		Authentication: []string{},
		LogLevel:       log.INFO,
		Hosts:          map[string]string{},
		Rule:           []string{},
		Proxy:          []map[string]interface{}{},
		ProxyGroup:     []map[string]interface{}{},
		Experimental: Experimental{
			IgnoreResolveFail: true,
		},
		DNS: rawDNS{
			Enable:      false,
			FakeIPRange: "198.18.0.1/16",
			FallbackFilter: rawFallbackFilter{
				GeoIP:  true,
				IPCIDR: []string{},
			},
		},
	}
	if err := yaml.Unmarshal(buf, &rawCfg); err != nil {
		return nil, err
	}

	config.Experimental = &rawCfg.Experimental

	general, err := parseGeneral(rawCfg)
	if err != nil {
		return nil, err
	}
	config.General = general

	proxies, providers, err := parseProxies(rawCfg)
	if err != nil {
		return nil, err
	}
	config.Proxies = proxies
	config.Providers = providers

	rules, err := parseRules(rawCfg, proxies)
	if err != nil {
		return nil, err
	}
	config.Rules = rules

	dnsCfg, err := parseDNS(rawCfg.DNS)
	if err != nil {
		return nil, err
	}
	config.DNS = dnsCfg

	hosts, err := parseHosts(rawCfg)
	if err != nil {
		return nil, err
	}
	config.Hosts = hosts

	config.Users = parseAuthentication(rawCfg.Authentication)
	return config, nil
}

func parseGeneral(cfg *rawConfig) (*General, error) {
	port := cfg.Port
	socksPort := cfg.SocksPort
	redirPort := cfg.RedirPort
	allowLan := cfg.AllowLan
	bindAddress := cfg.BindAddress
	externalController := cfg.ExternalController
	externalUI := cfg.ExternalUI
	secret := cfg.Secret
	mode := cfg.Mode
	logLevel := cfg.LogLevel

	if externalUI != "" {
		externalUI = C.Path.Reslove(externalUI)

		if _, err := os.Stat(externalUI); os.IsNotExist(err) {
			return nil, fmt.Errorf("external-ui: %s not exist", externalUI)
		}
	}

	general := &General{
		Port:               port,
		SocksPort:          socksPort,
		RedirPort:          redirPort,
		AllowLan:           allowLan,
		BindAddress:        bindAddress,
		Mode:               mode,
		LogLevel:           logLevel,
		ExternalController: externalController,
		ExternalUI:         externalUI,
		Secret:             secret,
	}
	return general, nil
}

func parseProxies(cfg *rawConfig) (proxies map[string]C.Proxy, providersMap map[string]provider.ProxyProvider, err error) {
	proxies = make(map[string]C.Proxy)
	providersMap = make(map[string]provider.ProxyProvider)
	proxyList := []string{}
	proxiesConfig := cfg.Proxy
	groupsConfig := cfg.ProxyGroup
	providersConfig := cfg.ProxyProvider

	defer func() {
		// Destroy already created provider when err != nil
		if err != nil {
			for _, provider := range providersMap {
				provider.Destroy()
			}
		}
	}()

	proxies["DIRECT"] = outbound.NewProxy(outbound.NewDirect())
	proxies["REJECT"] = outbound.NewProxy(outbound.NewReject())
	proxyList = append(proxyList, "DIRECT", "REJECT")

	// parse proxy
	for idx, mapping := range proxiesConfig {
<<<<<<< HEAD
		proxyType, existType := mapping["type"].(string)
		if !existType {
			return nil, fmt.Errorf("Proxy %d missing type", idx)
		}

		var proxy C.ProxyAdapter
		err := fmt.Errorf("cannot parse")
		switch proxyType {
		case "ss":
			ssOption := &adapters.ShadowSocksOption{}
			err = decoder.Decode(mapping, ssOption)
			if err != nil {
				break
			}
			proxy, err = adapters.NewShadowSocks(*ssOption)
		case "ssr":
			ssrOption := &adapters.ShadowsocksROption{}
			err = decoder.Decode(mapping, ssrOption)
			if err != nil {
				break
			}
			proxy, err = adapters.NewShadowsocksR(*ssrOption)
		case "socks5":
			socksOption := &adapters.Socks5Option{}
			err = decoder.Decode(mapping, socksOption)
			if err != nil {
				break
			}
			proxy = adapters.NewSocks5(*socksOption)
		case "http":
			httpOption := &adapters.HttpOption{}
			err = decoder.Decode(mapping, httpOption)
			if err != nil {
				break
			}
			proxy = adapters.NewHttp(*httpOption)
		case "vmess":
			vmessOption := &adapters.VmessOption{}
			err = decoder.Decode(mapping, vmessOption)
			if err != nil {
				break
			}
			proxy, err = adapters.NewVmess(*vmessOption)
		case "snell":
			snellOption := &adapters.SnellOption{}
			err = decoder.Decode(mapping, snellOption)
			if err != nil {
				break
			}
			proxy, err = adapters.NewSnell(*snellOption)
		default:
			return nil, fmt.Errorf("Unsupport proxy type: %s", proxyType)
		}

=======
		proxy, err := outbound.ParseProxy(mapping)
>>>>>>> 84c67a9a
		if err != nil {
			return nil, nil, fmt.Errorf("Proxy %d: %w", idx, err)
		}

		if _, exist := proxies[proxy.Name()]; exist {
			return nil, nil, fmt.Errorf("Proxy %s is the duplicate name", proxy.Name())
		}
		proxies[proxy.Name()] = proxy
		proxyList = append(proxyList, proxy.Name())
	}

	// keep the origional order of ProxyGroups in config file
	for idx, mapping := range groupsConfig {
		groupName, existName := mapping["name"].(string)
		if !existName {
			return nil, nil, fmt.Errorf("ProxyGroup %d: missing name", idx)
		}
		proxyList = append(proxyList, groupName)
	}

	// check if any loop exists and sort the ProxyGroups
	if err := proxyGroupsDagSort(groupsConfig); err != nil {
		return nil, nil, err
	}

	// parse and initial providers
	for name, mapping := range providersConfig {
		if name == provider.ReservedName {
			return nil, nil, fmt.Errorf("can not defined a provider called `%s`", provider.ReservedName)
		}

		pd, err := provider.ParseProxyProvider(name, mapping)
		if err != nil {
			return nil, nil, err
		}

		providersMap[name] = pd
	}

	for _, provider := range providersMap {
		log.Infoln("Start initial provider %s", provider.Name())
		if err := provider.Initial(); err != nil {
			return nil, nil, err
		}
	}

	// parse proxy group
	for idx, mapping := range groupsConfig {
		group, err := outboundgroup.ParseProxyGroup(mapping, proxies, providersMap)
		if err != nil {
			return nil, nil, fmt.Errorf("ProxyGroup[%d]: %w", idx, err)
		}

		groupName := group.Name()
		if _, exist := proxies[groupName]; exist {
			return nil, nil, fmt.Errorf("ProxyGroup %s: the duplicate name", groupName)
		}

		proxies[groupName] = outbound.NewProxy(group)
	}

	// initial compatible provier
	for _, pd := range providersMap {
		if pd.VehicleType() != provider.Compatible {
			continue
		}

		log.Infoln("Start initial compatible provider %s", pd.Name())
		if err := pd.Initial(); err != nil {
			return nil, nil, err
		}
	}

	ps := []C.Proxy{}
	for _, v := range proxyList {
		ps = append(ps, proxies[v])
	}
	pd, _ := provider.NewCompatibleProvier(provider.ReservedName, ps, nil)
	providersMap[provider.ReservedName] = pd

	global := outboundgroup.NewSelector("GLOBAL", []provider.ProxyProvider{pd})
	proxies["GLOBAL"] = outbound.NewProxy(global)
	return proxies, providersMap, nil
}

func parseRules(cfg *rawConfig, proxies map[string]C.Proxy) ([]C.Rule, error) {
	rules := []C.Rule{}

	rulesConfig := cfg.Rule
	// parse rules
	for idx, line := range rulesConfig {
		rule := trimArr(strings.Split(line, ","))
		var (
			payload string
			target  string
			params  = []string{}
		)

		switch l := len(rule); {
		case l == 2:
			target = rule[1]
		case l == 3:
			payload = rule[1]
			target = rule[2]
		case l >= 4:
			payload = rule[1]
			target = rule[2]
			params = rule[3:]
		default:
			return nil, fmt.Errorf("Rules[%d] [%s] error: format invalid", idx, line)
		}

		if _, ok := proxies[target]; !ok {
			return nil, fmt.Errorf("Rules[%d] [%s] error: proxy [%s] not found", idx, line, target)
		}

		rule = trimArr(rule)
		params = trimArr(params)
		var (
			parseErr error
			parsed   C.Rule
		)

		switch rule[0] {
		case "DOMAIN":
			parsed = R.NewDomain(payload, target)
		case "DOMAIN-SUFFIX":
			parsed = R.NewDomainSuffix(payload, target)
		case "DOMAIN-KEYWORD":
			parsed = R.NewDomainKeyword(payload, target)
		case "GEOIP":
			noResolve := R.HasNoResolve(params)
			parsed = R.NewGEOIP(payload, target, noResolve)
		case "IP-CIDR", "IP-CIDR6":
			noResolve := R.HasNoResolve(params)
			parsed, parseErr = R.NewIPCIDR(payload, target, R.WithIPCIDRNoResolve(noResolve))
		// deprecated when bump to 1.0
		case "SOURCE-IP-CIDR":
			fallthrough
		case "SRC-IP-CIDR":
			parsed, parseErr = R.NewIPCIDR(payload, target, R.WithIPCIDRSourceIP(true), R.WithIPCIDRNoResolve(true))
		case "SRC-PORT":
			parsed, parseErr = R.NewPort(payload, target, true)
		case "DST-PORT":
			parsed, parseErr = R.NewPort(payload, target, false)
		case "MATCH":
			fallthrough
		// deprecated when bump to 1.0
		case "FINAL":
			parsed = R.NewMatch(target)
		default:
			parseErr = fmt.Errorf("unsupported rule type %s", rule[0])
		}

		if parseErr != nil {
			return nil, fmt.Errorf("Rules[%d] [%s] error: %s", idx, line, parseErr.Error())
		}

		rules = append(rules, parsed)
	}

	return rules, nil
}

func parseHosts(cfg *rawConfig) (*trie.Trie, error) {
	tree := trie.New()
	if len(cfg.Hosts) != 0 {
		for domain, ipStr := range cfg.Hosts {
			ip := net.ParseIP(ipStr)
			if ip == nil {
				return nil, fmt.Errorf("%s is not a valid IP", ipStr)
			}
			tree.Insert(domain, ip)
		}
	}

	return tree, nil
}

func hostWithDefaultPort(host string, defPort string) (string, error) {
	if !strings.Contains(host, ":") {
		host += ":"
	}

	hostname, port, err := net.SplitHostPort(host)
	if err != nil {
		return "", err
	}

	if port == "" {
		port = defPort
	}

	return net.JoinHostPort(hostname, port), nil
}

func parseNameServer(servers []string) ([]dns.NameServer, error) {
	nameservers := []dns.NameServer{}

	for idx, server := range servers {
		// parse without scheme .e.g 8.8.8.8:53
		if !strings.Contains(server, "://") {
			server = "udp://" + server
		}
		u, err := url.Parse(server)
		if err != nil {
			return nil, fmt.Errorf("DNS NameServer[%d] format error: %s", idx, err.Error())
		}

		var host, dnsNetType string
		switch u.Scheme {
		case "udp":
			host, err = hostWithDefaultPort(u.Host, "53")
			dnsNetType = "" // UDP
		case "tcp":
			host, err = hostWithDefaultPort(u.Host, "53")
			dnsNetType = "tcp" // TCP
		case "tls":
			host, err = hostWithDefaultPort(u.Host, "853")
			dnsNetType = "tcp-tls" // DNS over TLS
		case "https":
			clearURL := url.URL{Scheme: "https", Host: u.Host, Path: u.Path}
			host = clearURL.String()
			dnsNetType = "https" // DNS over HTTPS
		default:
			return nil, fmt.Errorf("DNS NameServer[%d] unsupport scheme: %s", idx, u.Scheme)
		}

		if err != nil {
			return nil, fmt.Errorf("DNS NameServer[%d] format error: %s", idx, err.Error())
		}

		nameservers = append(
			nameservers,
			dns.NameServer{
				Net:  dnsNetType,
				Addr: host,
			},
		)
	}
	return nameservers, nil
}

func parseFallbackIPCIDR(ips []string) ([]*net.IPNet, error) {
	ipNets := []*net.IPNet{}

	for idx, ip := range ips {
		_, ipnet, err := net.ParseCIDR(ip)
		if err != nil {
			return nil, fmt.Errorf("DNS FallbackIP[%d] format error: %s", idx, err.Error())
		}
		ipNets = append(ipNets, ipnet)
	}

	return ipNets, nil
}

func parseDNS(cfg rawDNS) (*DNS, error) {
	if cfg.Enable && len(cfg.NameServer) == 0 {
		return nil, fmt.Errorf("If DNS configuration is turned on, NameServer cannot be empty")
	}

	dnsCfg := &DNS{
		Enable:       cfg.Enable,
		Listen:       cfg.Listen,
		IPv6:         cfg.IPv6,
		EnhancedMode: cfg.EnhancedMode,
		FallbackFilter: FallbackFilter{
			IPCIDR: []*net.IPNet{},
		},
	}
	var err error
	if dnsCfg.NameServer, err = parseNameServer(cfg.NameServer); err != nil {
		return nil, err
	}

	if dnsCfg.Fallback, err = parseNameServer(cfg.Fallback); err != nil {
		return nil, err
	}

	if cfg.EnhancedMode == dns.FAKEIP {
		_, ipnet, err := net.ParseCIDR(cfg.FakeIPRange)
		if err != nil {
			return nil, err
		}
		pool, err := fakeip.New(ipnet, 1000)
		if err != nil {
			return nil, err
		}

		dnsCfg.FakeIPRange = pool
	}

	dnsCfg.FallbackFilter.GeoIP = cfg.FallbackFilter.GeoIP
	if fallbackip, err := parseFallbackIPCIDR(cfg.FallbackFilter.IPCIDR); err == nil {
		dnsCfg.FallbackFilter.IPCIDR = fallbackip
	}

	return dnsCfg, nil
}

func parseAuthentication(rawRecords []string) []auth.AuthUser {
	users := make([]auth.AuthUser, 0)
	for _, line := range rawRecords {
		userData := strings.SplitN(line, ":", 2)
		if len(userData) == 2 {
			users = append(users, auth.AuthUser{User: userData[0], Pass: userData[1]})
		}
	}
	return users
}<|MERGE_RESOLUTION|>--- conflicted
+++ resolved
@@ -7,9 +7,9 @@
 	"os"
 	"strings"
 
-<<<<<<< HEAD
-	adapters "github.com/whojave/clash/adapters/outbound"
-	"github.com/whojave/clash/common/structure"
+	"github.com/whojave/clash/adapters/outbound"
+	"github.com/whojave/clash/adapters/outboundgroup"
+	"github.com/whojave/clash/adapters/provider"
 	"github.com/whojave/clash/component/auth"
 	trie "github.com/whojave/clash/component/domain-trie"
 	"github.com/whojave/clash/component/fakeip"
@@ -18,19 +18,6 @@
 	"github.com/whojave/clash/log"
 	R "github.com/whojave/clash/rules"
 	T "github.com/whojave/clash/tunnel"
-=======
-	"github.com/Dreamacro/clash/adapters/outbound"
-	"github.com/Dreamacro/clash/adapters/outboundgroup"
-	"github.com/Dreamacro/clash/adapters/provider"
-	"github.com/Dreamacro/clash/component/auth"
-	trie "github.com/Dreamacro/clash/component/domain-trie"
-	"github.com/Dreamacro/clash/component/fakeip"
-	C "github.com/Dreamacro/clash/constant"
-	"github.com/Dreamacro/clash/dns"
-	"github.com/Dreamacro/clash/log"
-	R "github.com/Dreamacro/clash/rules"
-	T "github.com/Dreamacro/clash/tunnel"
->>>>>>> 84c67a9a
 
 	yaml "gopkg.in/yaml.v2"
 )
@@ -249,64 +236,7 @@
 
 	// parse proxy
 	for idx, mapping := range proxiesConfig {
-<<<<<<< HEAD
-		proxyType, existType := mapping["type"].(string)
-		if !existType {
-			return nil, fmt.Errorf("Proxy %d missing type", idx)
-		}
-
-		var proxy C.ProxyAdapter
-		err := fmt.Errorf("cannot parse")
-		switch proxyType {
-		case "ss":
-			ssOption := &adapters.ShadowSocksOption{}
-			err = decoder.Decode(mapping, ssOption)
-			if err != nil {
-				break
-			}
-			proxy, err = adapters.NewShadowSocks(*ssOption)
-		case "ssr":
-			ssrOption := &adapters.ShadowsocksROption{}
-			err = decoder.Decode(mapping, ssrOption)
-			if err != nil {
-				break
-			}
-			proxy, err = adapters.NewShadowsocksR(*ssrOption)
-		case "socks5":
-			socksOption := &adapters.Socks5Option{}
-			err = decoder.Decode(mapping, socksOption)
-			if err != nil {
-				break
-			}
-			proxy = adapters.NewSocks5(*socksOption)
-		case "http":
-			httpOption := &adapters.HttpOption{}
-			err = decoder.Decode(mapping, httpOption)
-			if err != nil {
-				break
-			}
-			proxy = adapters.NewHttp(*httpOption)
-		case "vmess":
-			vmessOption := &adapters.VmessOption{}
-			err = decoder.Decode(mapping, vmessOption)
-			if err != nil {
-				break
-			}
-			proxy, err = adapters.NewVmess(*vmessOption)
-		case "snell":
-			snellOption := &adapters.SnellOption{}
-			err = decoder.Decode(mapping, snellOption)
-			if err != nil {
-				break
-			}
-			proxy, err = adapters.NewSnell(*snellOption)
-		default:
-			return nil, fmt.Errorf("Unsupport proxy type: %s", proxyType)
-		}
-
-=======
 		proxy, err := outbound.ParseProxy(mapping)
->>>>>>> 84c67a9a
 		if err != nil {
 			return nil, nil, fmt.Errorf("Proxy %d: %w", idx, err)
 		}
