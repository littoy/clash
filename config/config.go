--- conflicted
+++ resolved
@@ -25,7 +25,6 @@
 
 // General config
 type General struct {
-<<<<<<< HEAD
 	Inbound
 	Controller
 	Mode      T.TunnelMode `json:"mode"`
@@ -43,6 +42,7 @@
 	ShadowSocksConfig string   `json:"ss-config"`
 	TcpTunConfig      string   `json:"tcptun-config"`
 	UdpTunConfig      string   `json:"udptun-config"`
+	Tun               Tun      `json:"tun"`
 	Authentication    []string `json:"authentication"`
 	AllowLan          bool     `json:"allow-lan"`
 	BindAddress       string   `json:"bind-address"`
@@ -53,20 +53,6 @@
 	ExternalController string `json:"-"`
 	ExternalUI         string `json:"-"`
 	Secret             string `json:"-"`
-=======
-	Port               int          `json:"port"`
-	SocksPort          int          `json:"socks-port"`
-	RedirPort          int          `json:"redir-port"`
-	Tun                Tun          `json:"tun"`
-	Authentication     []string     `json:"authentication"`
-	AllowLan           bool         `json:"allow-lan"`
-	BindAddress        string       `json:"bind-address"`
-	Mode               T.TunnelMode `json:"mode"`
-	LogLevel           log.LogLevel `json:"log-level"`
-	ExternalController string       `json:"-"`
-	ExternalUI         string       `json:"-"`
-	Secret             string       `json:"-"`
->>>>>>> 5e4b94d5
 }
 
 // DNS config
@@ -151,7 +137,7 @@
 	ProxyProvider map[string]map[string]interface{} `yaml:"proxy-providers"`
 	Hosts         map[string]string                 `yaml:"hosts"`
 	DNS           RawDNS                            `yaml:"dns"`
-    Tun           Tun                               `yaml:"tun"`
+	Tun           Tun                               `yaml:"tun"`
 	Experimental  Experimental                      `yaml:"experimental"`
 	Proxy         []map[string]interface{}          `yaml:"proxies"`
 	ProxyGroup    []map[string]interface{}          `yaml:"proxy-groups"`
@@ -180,17 +166,11 @@
 		Rule:           []string{},
 		Proxy:          []map[string]interface{}{},
 		ProxyGroup:     []map[string]interface{}{},
-<<<<<<< HEAD
-=======
 		Tun: Tun{
 			Enable:    false,
 			DeviceURL: "dev://clash0",
 			DNSListen: "",
 		},
-		Experimental: Experimental{
-			IgnoreResolveFail: true,
-		},
->>>>>>> 5e4b94d5
 		DNS: RawDNS{
 			Enable:      false,
 			FakeIPRange: "198.18.0.1/16",
@@ -254,16 +234,6 @@
 }
 
 func parseGeneral(cfg *RawConfig) (*General, error) {
-<<<<<<< HEAD
-=======
-	port := cfg.Port
-	socksPort := cfg.SocksPort
-	redirPort := cfg.RedirPort
-	tun := cfg.Tun
-	allowLan := cfg.AllowLan
-	bindAddress := cfg.BindAddress
-	externalController := cfg.ExternalController
->>>>>>> 5e4b94d5
 	externalUI := cfg.ExternalUI
 
 	// checkout externalUI exist
@@ -275,7 +245,6 @@
 		}
 	}
 
-<<<<<<< HEAD
 	return &General{
 		Inbound: Inbound{
 			Port:              cfg.Port,
@@ -285,6 +254,7 @@
 			ShadowSocksConfig: cfg.ShadowSocksConfig,
 			TcpTunConfig:      cfg.TcpTunConfig,
 			UdpTunConfig:      cfg.UdpTunConfig,
+			Tun:               cfg.Tun,
 			AllowLan:          cfg.AllowLan,
 			BindAddress:       cfg.BindAddress,
 		},
@@ -298,22 +268,6 @@
 		IPv6:      cfg.IPv6,
 		Interface: cfg.Interface,
 	}, nil
-=======
-	general := &General{
-		Port:               port,
-		SocksPort:          socksPort,
-		RedirPort:          redirPort,
-		Tun:                tun,
-		AllowLan:           allowLan,
-		BindAddress:        bindAddress,
-		Mode:               mode,
-		LogLevel:           logLevel,
-		ExternalController: externalController,
-		ExternalUI:         externalUI,
-		Secret:             secret,
-	}
-	return general, nil
->>>>>>> 5e4b94d5
 }
 
 func parseProxies(cfg *RawConfig) (proxies map[string]C.Proxy, providersMap map[string]provider.ProxyProvider, err error) {
