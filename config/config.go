package config

import (
	"errors"
	"fmt"
	"net"
	"net/url"
	"os"
	"strings"

	"github.com/brobird/clash/adapters/outbound"
	"github.com/brobird/clash/adapters/outboundgroup"
	"github.com/brobird/clash/adapters/provider"
	"github.com/brobird/clash/component/auth"
	trie "github.com/brobird/clash/component/domain-trie"
	"github.com/brobird/clash/component/fakeip"
	C "github.com/brobird/clash/constant"
	"github.com/brobird/clash/dns"
	"github.com/brobird/clash/log"
	R "github.com/brobird/clash/rules"
	T "github.com/brobird/clash/tunnel"

	yaml "gopkg.in/yaml.v2"
)

// General config
type General struct {
	Port               int          `json:"port"`
	SocksPort          int          `json:"socks-port"`
	RedirPort          int          `json:"redir-port"`
	Authentication     []string     `json:"authentication"`
	AllowLan           bool         `json:"allow-lan"`
	BindAddress        string       `json:"bind-address"`
	Mode               T.TunnelMode `json:"mode"`
	LogLevel           log.LogLevel `json:"log-level"`
	ExternalController string       `json:"-"`
	ExternalUI         string       `json:"-"`
	Secret             string       `json:"-"`
}

// DNS config
type DNS struct {
	Enable            bool             `yaml:"enable"`
	IPv6              bool             `yaml:"ipv6"`
	NameServer        []dns.NameServer `yaml:"nameserver"`
	Fallback          []dns.NameServer `yaml:"fallback"`
	FallbackFilter    FallbackFilter   `yaml:"fallback-filter"`
	Listen            string           `yaml:"listen"`
	EnhancedMode      dns.EnhancedMode `yaml:"enhanced-mode"`
	DefaultNameserver []dns.NameServer `yaml:"default-nameserver"`
	FakeIPRange       *fakeip.Pool
}

// FallbackFilter config
type FallbackFilter struct {
	GeoIP  bool         `yaml:"geoip"`
	IPCIDR []*net.IPNet `yaml:"ipcidr"`
}

// Experimental config
type Experimental struct {
	IgnoreResolveFail bool   `yaml:"ignore-resolve-fail"`
	Interface         string `yaml:"interface-name"`
}

// Config is clash config manager
type Config struct {
	General      *General
	DNS          *DNS
	Experimental *Experimental
	Hosts        *trie.Trie
	Rules        []C.Rule
	Users        []auth.AuthUser
	Proxies      map[string]C.Proxy
	Providers    map[string]provider.ProxyProvider
}

type RawDNS struct {
	Enable            bool              `yaml:"enable"`
	IPv6              bool              `yaml:"ipv6"`
	NameServer        []string          `yaml:"nameserver"`
	Fallback          []string          `yaml:"fallback"`
	FallbackFilter    RawFallbackFilter `yaml:"fallback-filter"`
	Listen            string            `yaml:"listen"`
	EnhancedMode      dns.EnhancedMode  `yaml:"enhanced-mode"`
	FakeIPRange       string            `yaml:"fake-ip-range"`
	FakeIPFilter      []string          `yaml:"fake-ip-filter"`
	DefaultNameserver []string          `yaml:"default-nameserver"`
}

type RawFallbackFilter struct {
	GeoIP  bool     `yaml:"geoip"`
	IPCIDR []string `yaml:"ipcidr"`
}

type RawConfig struct {
	Port               int          `yaml:"port"`
	SocksPort          int          `yaml:"socks-port"`
	RedirPort          int          `yaml:"redir-port"`
	Authentication     []string     `yaml:"authentication"`
	AllowLan           bool         `yaml:"allow-lan"`
	BindAddress        string       `yaml:"bind-address"`
	Mode               T.TunnelMode `yaml:"mode"`
	LogLevel           log.LogLevel `yaml:"log-level"`
	ExternalController string       `yaml:"external-controller"`
	ExternalUI         string       `yaml:"external-ui"`
	Secret             string       `yaml:"secret"`

	ProxyProvider map[string]map[string]interface{} `yaml:"proxy-providers"`
	Hosts         map[string]string                 `yaml:"hosts"`
	DNS           RawDNS                            `yaml:"dns"`
	Experimental  Experimental                      `yaml:"experimental"`
	Proxy         []map[string]interface{}          `yaml:"proxies"`
	ProxyGroup    []map[string]interface{}          `yaml:"proxy-groups"`
	Rule          []string                          `yaml:"rules"`

	// remove after 1.0
	ProxyProviderOld map[string]map[string]interface{} `yaml:"proxy-provider"`
	ProxyOld         []map[string]interface{}          `yaml:"Proxy"`
	ProxyGroupOld    []map[string]interface{}          `yaml:"Proxy Group"`
	RuleOld          []string                          `yaml:"Rule"`
}

// Parse config
func Parse(buf []byte) (*Config, error) {
	rawCfg, err := UnmarshalRawConfig(buf)
	if err != nil {
		return nil, err
	}

	return ParseRawConfig(rawCfg)
}

func UnmarshalRawConfig(buf []byte) (*RawConfig, error) {
	// config with some default value
	rawCfg := &RawConfig{
		AllowLan:       false,
		BindAddress:    "*",
		Mode:           T.Rule,
		Authentication: []string{},
		LogLevel:       log.INFO,
		Hosts:          map[string]string{},
		Rule:           []string{},
		Proxy:          []map[string]interface{}{},
		ProxyGroup:     []map[string]interface{}{},
		Experimental: Experimental{
			IgnoreResolveFail: true,
		},
		DNS: RawDNS{
			Enable:      false,
			FakeIPRange: "198.18.0.1/16",
			FallbackFilter: RawFallbackFilter{
				GeoIP:  true,
				IPCIDR: []string{},
			},
			DefaultNameserver: []string{
				"114.114.114.114",
				"8.8.8.8",
			},
		},

		// remove after 1.0
		RuleOld:       []string{},
		ProxyOld:      []map[string]interface{}{},
		ProxyGroupOld: []map[string]interface{}{},
	}

	if err := yaml.Unmarshal(buf, &rawCfg); err != nil {
		return nil, err
	}

	return rawCfg, nil
}

func ParseRawConfig(rawCfg *RawConfig) (*Config, error) {
	config := &Config{}

	config.Experimental = &rawCfg.Experimental

	general, err := parseGeneral(rawCfg)
	if err != nil {
		return nil, err
	}
	config.General = general

	proxies, providers, err := parseProxies(rawCfg)
	if err != nil {
		return nil, err
	}
	config.Proxies = proxies
	config.Providers = providers

	rules, err := parseRules(rawCfg, proxies)
	if err != nil {
		return nil, err
	}
	config.Rules = rules

	dnsCfg, err := parseDNS(rawCfg.DNS)
	if err != nil {
		return nil, err
	}
	config.DNS = dnsCfg

	hosts, err := parseHosts(rawCfg)
	if err != nil {
		return nil, err
	}
	config.Hosts = hosts

	config.Users = parseAuthentication(rawCfg.Authentication)

	return config, nil
}

func parseGeneral(cfg *RawConfig) (*General, error) {
	port := cfg.Port
	socksPort := cfg.SocksPort
	redirPort := cfg.RedirPort
	allowLan := cfg.AllowLan
	bindAddress := cfg.BindAddress
	externalController := cfg.ExternalController
	externalUI := cfg.ExternalUI
	secret := cfg.Secret
	mode := cfg.Mode
	logLevel := cfg.LogLevel

	if externalUI != "" {
		externalUI = C.Path.Resolve(externalUI)

		if _, err := os.Stat(externalUI); os.IsNotExist(err) {
			return nil, fmt.Errorf("external-ui: %s not exist", externalUI)
		}
	}

	general := &General{
		Port:               port,
		SocksPort:          socksPort,
		RedirPort:          redirPort,
		AllowLan:           allowLan,
		BindAddress:        bindAddress,
		Mode:               mode,
		LogLevel:           logLevel,
		ExternalController: externalController,
		ExternalUI:         externalUI,
		Secret:             secret,
	}
	return general, nil
}

func parseProxies(cfg *RawConfig) (proxies map[string]C.Proxy, providersMap map[string]provider.ProxyProvider, err error) {
	proxies = make(map[string]C.Proxy)
	providersMap = make(map[string]provider.ProxyProvider)
	proxyList := []string{}
	proxiesConfig := cfg.Proxy
	groupsConfig := cfg.ProxyGroup
	providersConfig := cfg.ProxyProvider

	if len(proxiesConfig) == 0 {
		proxiesConfig = cfg.ProxyOld
	}

	if len(groupsConfig) == 0 {
		groupsConfig = cfg.ProxyGroupOld
	}

	if len(providersConfig) == 0 {
		providersConfig = cfg.ProxyProviderOld
	}

	defer func() {
		// Destroy already created provider when err != nil
		if err != nil {
			for _, provider := range providersMap {
				provider.Destroy()
			}
		}
	}()

	proxies["DIRECT"] = outbound.NewProxy(outbound.NewDirect())
	proxies["REJECT"] = outbound.NewProxy(outbound.NewReject())
	proxyList = append(proxyList, "DIRECT", "REJECT")

	// parse proxy
	for idx, mapping := range proxiesConfig {
		proxy, err := outbound.ParseProxy(mapping)
		if err != nil {
			return nil, nil, fmt.Errorf("Proxy %d: %w", idx, err)
		}

		if _, exist := proxies[proxy.Name()]; exist {
			return nil, nil, fmt.Errorf("Proxy %s is the duplicate name", proxy.Name())
		}
		proxies[proxy.Name()] = proxy
		proxyList = append(proxyList, proxy.Name())
	}

	// keep the original order of ProxyGroups in config file
	for idx, mapping := range groupsConfig {
		groupName, existName := mapping["name"].(string)
		if !existName {
			return nil, nil, fmt.Errorf("ProxyGroup %d: missing name", idx)
		}
		proxyList = append(proxyList, groupName)
	}

	// check if any loop exists and sort the ProxyGroups
	if err := proxyGroupsDagSort(groupsConfig); err != nil {
		return nil, nil, err
	}

	// parse and initial providers
	for name, mapping := range providersConfig {
		if name == provider.ReservedName {
			return nil, nil, fmt.Errorf("can not defined a provider called `%s`", provider.ReservedName)
		}

		pd, err := provider.ParseProxyProvider(name, mapping)
		if err != nil {
			return nil, nil, err
		}

		providersMap[name] = pd
	}

	for _, provider := range providersMap {
		log.Infoln("Start initial provider %s", provider.Name())
		if err := provider.Initial(); err != nil {
			return nil, nil, err
		}
	}

	// parse proxy group
	for idx, mapping := range groupsConfig {
		group, err := outboundgroup.ParseProxyGroup(mapping, proxies, providersMap)
		if err != nil {
			return nil, nil, fmt.Errorf("ProxyGroup[%d]: %w", idx, err)
		}

		groupName := group.Name()
		if _, exist := proxies[groupName]; exist {
			return nil, nil, fmt.Errorf("ProxyGroup %s: the duplicate name", groupName)
		}

		proxies[groupName] = outbound.NewProxy(group)
	}

	// initial compatible provider
	for _, pd := range providersMap {
		if pd.VehicleType() != provider.Compatible {
			continue
		}

		log.Infoln("Start initial compatible provider %s", pd.Name())
		if err := pd.Initial(); err != nil {
			return nil, nil, err
		}
	}

	ps := []C.Proxy{}
	for _, v := range proxyList {
		ps = append(ps, proxies[v])
	}
<<<<<<< HEAD
	hc := provider.NewHealthCheck(ps, "", 0, provider.ReservedName)
	pd, _ := provider.NewCompatibleProvier(provider.ReservedName, ps, hc)
=======
	hc := provider.NewHealthCheck(ps, "", 0)
	pd, _ := provider.NewCompatibleProvider(provider.ReservedName, ps, hc)
>>>>>>> 18ba0c55
	providersMap[provider.ReservedName] = pd

	global := outboundgroup.NewSelector("GLOBAL", []provider.ProxyProvider{pd})
	proxies["GLOBAL"] = outbound.NewProxy(global)
	return proxies, providersMap, nil
}

func parseRules(cfg *RawConfig, proxies map[string]C.Proxy) ([]C.Rule, error) {
	rules := []C.Rule{}

	rulesConfig := cfg.Rule

	// remove after 1.0
	if len(rulesConfig) == 0 {
		rulesConfig = cfg.RuleOld
	}

	// parse rules
	for idx, line := range rulesConfig {
		rule := trimArr(strings.Split(line, ","))
		var (
			payload string
			target  string
			params  = []string{}
		)

		switch l := len(rule); {
		case l == 2:
			target = rule[1]
		case l == 3:
			payload = rule[1]
			target = rule[2]
		case l >= 4:
			payload = rule[1]
			target = rule[2]
			params = rule[3:]
		default:
			return nil, fmt.Errorf("Rules[%d] [%s] error: format invalid", idx, line)
		}

		if _, ok := proxies[target]; !ok {
			return nil, fmt.Errorf("Rules[%d] [%s] error: proxy [%s] not found", idx, line, target)
		}

		rule = trimArr(rule)
		params = trimArr(params)
		var (
			parseErr error
			parsed   C.Rule
		)

		switch rule[0] {
		case "DOMAIN":
			parsed = R.NewDomain(payload, target)
		case "DOMAIN-SUFFIX":
			parsed = R.NewDomainSuffix(payload, target)
		case "DOMAIN-KEYWORD":
			parsed = R.NewDomainKeyword(payload, target)
		case "GEOIP":
			noResolve := R.HasNoResolve(params)
			parsed = R.NewGEOIP(payload, target, noResolve)
		case "IP-CIDR", "IP-CIDR6":
			noResolve := R.HasNoResolve(params)
			parsed, parseErr = R.NewIPCIDR(payload, target, R.WithIPCIDRNoResolve(noResolve))
		// deprecated when bump to 1.0
		case "SOURCE-IP-CIDR":
			fallthrough
		case "SRC-IP-CIDR":
			parsed, parseErr = R.NewIPCIDR(payload, target, R.WithIPCIDRSourceIP(true), R.WithIPCIDRNoResolve(true))
		case "SRC-PORT":
			parsed, parseErr = R.NewPort(payload, target, true)
		case "DST-PORT":
			parsed, parseErr = R.NewPort(payload, target, false)
		case "MATCH":
			fallthrough
		// deprecated when bump to 1.0
		case "FINAL":
			parsed = R.NewMatch(target)
		default:
			parseErr = fmt.Errorf("unsupported rule type %s", rule[0])
		}

		if parseErr != nil {
			return nil, fmt.Errorf("Rules[%d] [%s] error: %s", idx, line, parseErr.Error())
		}

		rules = append(rules, parsed)
	}

	return rules, nil
}

func parseHosts(cfg *RawConfig) (*trie.Trie, error) {
	tree := trie.New()
	if len(cfg.Hosts) != 0 {
		for domain, ipStr := range cfg.Hosts {
			ip := net.ParseIP(ipStr)
			if ip == nil {
				return nil, fmt.Errorf("%s is not a valid IP", ipStr)
			}
			tree.Insert(domain, ip)
		}
	}

	return tree, nil
}

func hostWithDefaultPort(host string, defPort string) (string, error) {
	if !strings.Contains(host, ":") {
		host += ":"
	}

	hostname, port, err := net.SplitHostPort(host)
	if err != nil {
		return "", err
	}

	if port == "" {
		port = defPort
	}

	return net.JoinHostPort(hostname, port), nil
}

func parseNameServer(servers []string) ([]dns.NameServer, error) {
	nameservers := []dns.NameServer{}

	for idx, server := range servers {
		// parse without scheme .e.g 8.8.8.8:53
		if !strings.Contains(server, "://") {
			server = "udp://" + server
		}
		u, err := url.Parse(server)
		if err != nil {
			return nil, fmt.Errorf("DNS NameServer[%d] format error: %s", idx, err.Error())
		}

		var addr, dnsNetType string
		switch u.Scheme {
		case "udp":
			addr, err = hostWithDefaultPort(u.Host, "53")
			dnsNetType = "" // UDP
		case "tcp":
			addr, err = hostWithDefaultPort(u.Host, "53")
			dnsNetType = "tcp" // TCP
		case "tls":
			addr, err = hostWithDefaultPort(u.Host, "853")
			dnsNetType = "tcp-tls" // DNS over TLS
		case "https":
			clearURL := url.URL{Scheme: "https", Host: u.Host, Path: u.Path}
			addr = clearURL.String()
			dnsNetType = "https" // DNS over HTTPS
		default:
			return nil, fmt.Errorf("DNS NameServer[%d] unsupport scheme: %s", idx, u.Scheme)
		}

		if err != nil {
			return nil, fmt.Errorf("DNS NameServer[%d] format error: %s", idx, err.Error())
		}

		nameservers = append(
			nameservers,
			dns.NameServer{
				Net:  dnsNetType,
				Addr: addr,
			},
		)
	}
	return nameservers, nil
}

func parseFallbackIPCIDR(ips []string) ([]*net.IPNet, error) {
	ipNets := []*net.IPNet{}

	for idx, ip := range ips {
		_, ipnet, err := net.ParseCIDR(ip)
		if err != nil {
			return nil, fmt.Errorf("DNS FallbackIP[%d] format error: %s", idx, err.Error())
		}
		ipNets = append(ipNets, ipnet)
	}

	return ipNets, nil
}

func parseDNS(cfg RawDNS) (*DNS, error) {
	if cfg.Enable && len(cfg.NameServer) == 0 {
		return nil, fmt.Errorf("If DNS configuration is turned on, NameServer cannot be empty")
	}

	dnsCfg := &DNS{
		Enable:       cfg.Enable,
		Listen:       cfg.Listen,
		IPv6:         cfg.IPv6,
		EnhancedMode: cfg.EnhancedMode,
		FallbackFilter: FallbackFilter{
			IPCIDR: []*net.IPNet{},
		},
	}
	var err error
	if dnsCfg.NameServer, err = parseNameServer(cfg.NameServer); err != nil {
		return nil, err
	}

	if dnsCfg.Fallback, err = parseNameServer(cfg.Fallback); err != nil {
		return nil, err
	}

	if len(cfg.DefaultNameserver) == 0 {
		return nil, errors.New("default nameserver should have at least one nameserver")
	}
	if dnsCfg.DefaultNameserver, err = parseNameServer(cfg.DefaultNameserver); err != nil {
		return nil, err
	}
	// check default nameserver is pure ip addr
	for _, ns := range dnsCfg.DefaultNameserver {
		host, _, err := net.SplitHostPort(ns.Addr)
		if err != nil || net.ParseIP(host) == nil {
			return nil, errors.New("default nameserver should be pure IP")
		}
	}

	if cfg.EnhancedMode == dns.FAKEIP {
		_, ipnet, err := net.ParseCIDR(cfg.FakeIPRange)
		if err != nil {
			return nil, err
		}

		var host *trie.Trie
		// fake ip skip host filter
		if len(cfg.FakeIPFilter) != 0 {
			host = trie.New()
			for _, domain := range cfg.FakeIPFilter {
				host.Insert(domain, true)
			}
		}

		pool, err := fakeip.New(ipnet, 1000, host)
		if err != nil {
			return nil, err
		}

		dnsCfg.FakeIPRange = pool
	}

	dnsCfg.FallbackFilter.GeoIP = cfg.FallbackFilter.GeoIP
	if fallbackip, err := parseFallbackIPCIDR(cfg.FallbackFilter.IPCIDR); err == nil {
		dnsCfg.FallbackFilter.IPCIDR = fallbackip
	}

	return dnsCfg, nil
}

func parseAuthentication(rawRecords []string) []auth.AuthUser {
	users := make([]auth.AuthUser, 0)
	for _, line := range rawRecords {
		userData := strings.SplitN(line, ":", 2)
		if len(userData) == 2 {
			users = append(users, auth.AuthUser{User: userData[0], Pass: userData[1]})
		}
	}
	return users
}<|MERGE_RESOLUTION|>--- conflicted
+++ resolved
@@ -361,13 +361,8 @@
 	for _, v := range proxyList {
 		ps = append(ps, proxies[v])
 	}
-<<<<<<< HEAD
 	hc := provider.NewHealthCheck(ps, "", 0, provider.ReservedName)
-	pd, _ := provider.NewCompatibleProvier(provider.ReservedName, ps, hc)
-=======
-	hc := provider.NewHealthCheck(ps, "", 0)
 	pd, _ := provider.NewCompatibleProvider(provider.ReservedName, ps, hc)
->>>>>>> 18ba0c55
 	providersMap[provider.ReservedName] = pd
 
 	global := outboundgroup.NewSelector("GLOBAL", []provider.ProxyProvider{pd})
