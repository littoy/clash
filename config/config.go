--- conflicted
+++ resolved
@@ -76,17 +76,6 @@
 }
 
 type RawDNS struct {
-<<<<<<< HEAD
-	Enable         bool              `yaml:"enable"`
-	IPv6           bool              `yaml:"ipv6"`
-	NameServer     []string          `yaml:"nameserver"`
-	Fallback       []string          `yaml:"fallback"`
-	FallbackFilter RawFallbackFilter `yaml:"fallback-filter"`
-	Listen         string            `yaml:"listen"`
-	EnhancedMode   dns.EnhancedMode  `yaml:"enhanced-mode"`
-	FakeIPRange    string            `yaml:"fake-ip-range"`
-	FakeIPFilter   []string          `yaml:"fake-ip-filter"`
-=======
 	Enable            bool              `yaml:"enable"`
 	IPv6              bool              `yaml:"ipv6"`
 	NameServer        []string          `yaml:"nameserver"`
@@ -97,7 +86,6 @@
 	FakeIPRange       string            `yaml:"fake-ip-range"`
 	FakeIPFilter      []string          `yaml:"fake-ip-filter"`
 	DefaultNameserver []string          `yaml:"default-nameserver"`
->>>>>>> 609869bf
 }
 
 type RawFallbackFilter struct {
