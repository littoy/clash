--- conflicted
+++ resolved
@@ -74,17 +74,16 @@
 	Domain []string     `yaml:"domain"`
 }
 
-<<<<<<< HEAD
+// Profile config
+type Profile struct {
+	StoreSelected bool `yaml:"store-selected"`
+}
+
 // Tun config
 type Tun struct {
 	Enable    bool   `yaml:"enable" json:"enable"`
 	DeviceURL string `yaml:"device-url" json:"device-url"`
 	DNSListen string `yaml:"dns-listen" json:"dns-listen"`
-=======
-// Profile config
-type Profile struct {
-	StoreSelected bool `yaml:"store-selected"`
->>>>>>> f5368610
 }
 
 // Experimental config
