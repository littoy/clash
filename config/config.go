package config

import (
	"errors"
	"fmt"
	"net"
	"net/url"
	"os"
	"strings"

	"github.com/Dreamacro/clash/adapter"
	"github.com/Dreamacro/clash/adapter/outbound"
	"github.com/Dreamacro/clash/adapter/outboundgroup"
	"github.com/Dreamacro/clash/adapter/provider"
	"github.com/Dreamacro/clash/component/auth"
	"github.com/Dreamacro/clash/component/fakeip"
	"github.com/Dreamacro/clash/component/trie"
	C "github.com/Dreamacro/clash/constant"
	providerTypes "github.com/Dreamacro/clash/constant/provider"
	"github.com/Dreamacro/clash/dns"
	"github.com/Dreamacro/clash/log"
	R "github.com/Dreamacro/clash/rule"
	T "github.com/Dreamacro/clash/tunnel"

	yaml "gopkg.in/yaml.v2"
)

// General config
type General struct {
	Inbound
	Controller
	Mode                   T.TunnelMode `json:"mode"`
	LogLevel               log.LogLevel `json:"log-level"`
	IPv6                   bool         `json:"ipv6"`
	Interface              string       `json:"-"`
	UseRemoteDnsDefault    bool         `json:"use-remote-dns-default"`
	HealthCheckLazyDefault bool         `json:"health-check-lazy-default"`
	TouchAfterLazyPassNum  int          `json:"touch-after-lazy-pass-num"`
}

// Inbound
type Inbound struct {
	Port              int      `json:"port"`
	SocksPort         int      `json:"socks-port"`
	RedirPort         int      `json:"redir-port"`
	TProxyPort        int      `json:"tproxy-port"`
	MixedPort         int      `json:"mixed-port"`
	Tun               Tun      `json:"tun"`
	MixECConfig       string   `json:"mixec-config"`
	ShadowSocksConfig string   `json:"ss-config"`
	TcpTunConfig      string   `json:"tcptun-config"`
	UdpTunConfig      string   `json:"udptun-config"`
	MTProxyConfig     string   `json:"mtproxy-config"`
	Authentication    []string `json:"authentication"`
	AllowLan          bool     `json:"allow-lan"`
	BindAddress       string   `json:"bind-address"`
}

// Controller
type Controller struct {
	ExternalController string `json:"-"`
	ExternalUI         string `json:"-"`
	Secret             string `json:"-"`
}

// DNS config
type DNS struct {
	Enable            bool             `yaml:"enable"`
	IPv6              bool             `yaml:"ipv6"`
	NameServer        []dns.NameServer `yaml:"nameserver"`
	Fallback          []dns.NameServer `yaml:"fallback"`
	FallbackFilter    FallbackFilter   `yaml:"fallback-filter"`
	Listen            string           `yaml:"listen"`
	EnhancedMode      dns.EnhancedMode `yaml:"enhanced-mode"`
	DefaultNameserver []dns.NameServer `yaml:"default-nameserver"`
	FakeIPRange       *fakeip.Pool
	Hosts             *trie.DomainTrie
	NameServerPolicy  map[string]dns.NameServer
}

// FallbackFilter config
type FallbackFilter struct {
	GeoIP  bool         `yaml:"geoip"`
	IPCIDR []*net.IPNet `yaml:"ipcidr"`
	Domain []string     `yaml:"domain"`
}

// Profile config
type Profile struct {
	StoreSelected bool `yaml:"store-selected"`
}

// Tun config
type Tun struct {
	Enable    bool   `yaml:"enable" json:"enable"`
	DeviceURL string `yaml:"device-url" json:"device-url"`
	DNSListen string `yaml:"dns-listen" json:"dns-listen"`
}

// Experimental config
type Experimental struct{}

// Config is clash config manager
type Config struct {
<<<<<<< HEAD
	General        *General
	Tun            *Tun
	DNS            *DNS
	Experimental   *Experimental
	Hosts          *trie.DomainTrie
	Profile        *Profile
	Rules          []C.Rule
	RulesProviders map[string]R.RuleProvider
	Users          []auth.AuthUser
	Proxies        map[string]C.Proxy
	Providers      map[string]provider.ProxyProvider
=======
	General      *General
	Tun          *Tun
	DNS          *DNS
	Experimental *Experimental
	Hosts        *trie.DomainTrie
	Profile      *Profile
	Rules        []C.Rule
	Users        []auth.AuthUser
	Proxies      map[string]C.Proxy
	Providers    map[string]providerTypes.ProxyProvider
>>>>>>> 7a7bd920
}

type RawDNS struct {
	Enable            bool              `yaml:"enable"`
	IPv6              bool              `yaml:"ipv6"`
	UseHosts          bool              `yaml:"use-hosts"`
	NameServer        []string          `yaml:"nameserver"`
	Fallback          []string          `yaml:"fallback"`
	FallbackFilter    RawFallbackFilter `yaml:"fallback-filter"`
	Listen            string            `yaml:"listen"`
	EnhancedMode      dns.EnhancedMode  `yaml:"enhanced-mode"`
	FakeIPRange       string            `yaml:"fake-ip-range"`
	FakeIPFilter      []string          `yaml:"fake-ip-filter"`
	DefaultNameserver []string          `yaml:"default-nameserver"`
	NameServerPolicy  map[string]string `yaml:"nameserver-policy"`
}

type RawFallbackFilter struct {
	GeoIP  bool     `yaml:"geoip"`
	IPCIDR []string `yaml:"ipcidr"`
	Domain []string `yaml:"domain"`
}

type RawConfig struct {
	Port                   int          `yaml:"port"`
	SocksPort              int          `yaml:"socks-port"`
	RedirPort              int          `yaml:"redir-port"`
	TProxyPort             int          `yaml:"tproxy-port"`
	MixedPort              int          `yaml:"mixed-port"`
	MixECConfig            string       `yaml:"mixec-config"`
	ShadowSocksConfig      string       `yaml:"ss-config"`
	TcpTunConfig           string       `yaml:"tcptun-config"`
	UdpTunConfig           string       `yaml:"udptun-config"`
	MTProxyConfig          string       `yaml:"mtproxy-config"`
	Authentication         []string     `yaml:"authentication"`
	AllowLan               bool         `yaml:"allow-lan"`
	BindAddress            string       `yaml:"bind-address"`
	Mode                   T.TunnelMode `yaml:"mode"`
	LogLevel               log.LogLevel `yaml:"log-level"`
	IPv6                   bool         `yaml:"ipv6"`
	ExternalController     string       `yaml:"external-controller"`
	ExternalUI             string       `yaml:"external-ui"`
	Secret                 string       `yaml:"secret"`
	Interface              string       `yaml:"interface-name"`
	UseRemoteDnsDefault    bool         `yaml:"use-remote-dns-default"`
	HealthCheckLazyDefault bool         `yaml:"health-check-lazy-default"`
	TouchAfterLazyPassNum  int          `yaml:"touch-after-lazy-pass-num"`

	RuleProviders map[string]map[string]interface{} `yaml:"rule-providers"`
	ProxyProvider map[string]map[string]interface{} `yaml:"proxy-providers"`
	Hosts         map[string]string                 `yaml:"hosts"`
	DNS           RawDNS                            `yaml:"dns"`
	Tun           Tun                               `yaml:"tun"`
	Experimental  Experimental                      `yaml:"experimental"`
	Profile       Profile                           `yaml:"profile"`
	Proxy         []map[string]interface{}          `yaml:"proxies"`
	ProxyGroup    []map[string]interface{}          `yaml:"proxy-groups"`
	Rule          []string                          `yaml:"rules"`
}

// Parse config
func Parse(buf []byte) (*Config, error) {
	rawCfg, err := UnmarshalRawConfig(buf)
	if err != nil {
		return nil, err
	}

	return ParseRawConfig(rawCfg)
}

func UnmarshalRawConfig(buf []byte) (*RawConfig, error) {
	// config with default value
	rawCfg := &RawConfig{
		AllowLan:               false,
		BindAddress:            "*",
		Mode:                   T.Rule,
		Authentication:         []string{},
		LogLevel:               log.INFO,
		UseRemoteDnsDefault:    true,
		HealthCheckLazyDefault: true,
		TouchAfterLazyPassNum:  0,
		Hosts:                  map[string]string{},
		Rule:                   []string{},
		Proxy:                  []map[string]interface{}{},
		ProxyGroup:             []map[string]interface{}{},
		Tun: Tun{
			Enable:    false,
			DeviceURL: "dev://clash0",
			DNSListen: "",
		},
		DNS: RawDNS{
			Enable:      true,
			UseHosts:    true,
			FakeIPRange: "198.18.0.1/16",
			FallbackFilter: RawFallbackFilter{
				GeoIP:  true,
				IPCIDR: []string{},
			},
			DefaultNameserver: []string{
				"114.114.114.114",
				"8.8.8.8",
			},
			NameServer: []string{
				"https://dns.google/dns-query",
				"https://1.0.0.1/dns-query",
			},
		},
		Profile: Profile{
			StoreSelected: true,
		},
	}

	if err := yaml.Unmarshal(buf, &rawCfg); err != nil {
		return nil, err
	}

	return rawCfg, nil
}

func ParseRawConfig(rawCfg *RawConfig) (*Config, error) {
	config := &Config{}

	config.Experimental = &rawCfg.Experimental
	config.Profile = &rawCfg.Profile

	general, err := parseGeneral(rawCfg)
	if err != nil {
		return nil, err
	}
	config.General = general

	proxies, providers, err := parseProxies(rawCfg)
	if err != nil {
		return nil, err
	}
	config.Proxies = proxies
	config.Providers = providers

	rules, ruleProviders, err := parseRules(rawCfg, proxies)
	if err != nil {
		return nil, err
	}
	config.Rules = rules
	config.RulesProviders = ruleProviders

	hosts, err := parseHosts(rawCfg)
	if err != nil {
		return nil, err
	}
	config.Hosts = hosts

	dnsCfg, err := parseDNS(rawCfg.DNS, hosts, rawCfg.UseRemoteDnsDefault)
	if err != nil {
		return nil, err
	}
	config.DNS = dnsCfg

	config.Users = parseAuthentication(rawCfg.Authentication)

	return config, nil
}

func parseGeneral(cfg *RawConfig) (*General, error) {
	externalUI := cfg.ExternalUI

	// checkout externalUI exist
	if externalUI != "" {
		externalUI = C.Path.Resolve(externalUI)

		if _, err := os.Stat(externalUI); os.IsNotExist(err) {
			return nil, fmt.Errorf("external-ui: %s not exist", externalUI)
		}
	}

	return &General{
		Inbound: Inbound{
			Port:              cfg.Port,
			SocksPort:         cfg.SocksPort,
			RedirPort:         cfg.RedirPort,
			TProxyPort:        cfg.TProxyPort,
			MixedPort:         cfg.MixedPort,
			Tun:               cfg.Tun,
			MixECConfig:       cfg.MixECConfig,
			ShadowSocksConfig: cfg.ShadowSocksConfig,
			TcpTunConfig:      cfg.TcpTunConfig,
			UdpTunConfig:      cfg.UdpTunConfig,
			MTProxyConfig:     cfg.MTProxyConfig,
			AllowLan:          cfg.AllowLan,
			BindAddress:       cfg.BindAddress,
		},
		Controller: Controller{
			ExternalController: cfg.ExternalController,
			ExternalUI:         cfg.ExternalUI,
			Secret:             cfg.Secret,
		},
		Mode:                   cfg.Mode,
		LogLevel:               cfg.LogLevel,
		IPv6:                   cfg.IPv6,
		Interface:              cfg.Interface,
		UseRemoteDnsDefault:    cfg.UseRemoteDnsDefault,
		HealthCheckLazyDefault: cfg.HealthCheckLazyDefault,
		TouchAfterLazyPassNum:  cfg.TouchAfterLazyPassNum,
	}, nil
}

func parseProxies(cfg *RawConfig) (proxies map[string]C.Proxy, providersMap map[string]providerTypes.ProxyProvider, err error) {
	proxies = make(map[string]C.Proxy)
	providersMap = make(map[string]providerTypes.ProxyProvider)
	proxyList := []string{}
	proxiesConfig := cfg.Proxy
	groupsConfig := cfg.ProxyGroup
	providersConfig := cfg.ProxyProvider

	proxies["DIRECT"] = adapter.NewProxy(outbound.NewDirect())
	proxies["REJECT"] = adapter.NewProxy(outbound.NewReject())
	proxyList = append(proxyList, "DIRECT", "REJECT")

	// parse proxy
	for idx, mapping := range proxiesConfig {
		proxy, err := adapter.ParseProxy(mapping)
		if err != nil {
			return nil, nil, fmt.Errorf("proxy %d: %w", idx, err)
		}

		if _, exist := proxies[proxy.Name()]; exist {
			return nil, nil, fmt.Errorf("proxy %s is the duplicate name", proxy.Name())
		}
		proxies[proxy.Name()] = proxy
		proxyList = append(proxyList, proxy.Name())
	}

	// keep the original order of ProxyGroups in config file
	for idx, mapping := range groupsConfig {
		groupName, existName := mapping["name"].(string)
		if !existName {
			return nil, nil, fmt.Errorf("proxy group %d: missing name", idx)
		}
		proxyList = append(proxyList, groupName)
	}

	// check if any loop exists and sort the ProxyGroups
	if err := proxyGroupsDagSort(groupsConfig); err != nil {
		return nil, nil, err
	}

	// parse and initial providers
	for name, mapping := range providersConfig {
		if name == provider.ReservedName {
			return nil, nil, fmt.Errorf("can not defined a provider called `%s`", provider.ReservedName)
		}

		pd, err := provider.ParseProxyProvider(name, mapping)
		if err != nil {
			return nil, nil, fmt.Errorf("parse proxy provider %s error: %w", name, err)
		}

		providersMap[name] = pd
	}

	for _, provider := range providersMap {
		log.Infoln("Start initial provider %s", provider.Name())
		if err := provider.Initial(); err != nil {
			return nil, nil, fmt.Errorf("initial proxy provider %s error: %w", provider.Name(), err)
		}
	}

	// parse proxy group
	for idx, mapping := range groupsConfig {
		_, err := outboundgroup.ParseProxyGroup(mapping, proxies, providersMap)
		if err != nil {
			return nil, nil, fmt.Errorf("proxy group[%d]: %w", idx, err)
		}

		//groupName := group.Name()
		//if _, exist := proxies[groupName]; exist {
		//	return nil, nil, fmt.Errorf("proxy group %s: the duplicate name", groupName)
		//}
		//
		//proxies[groupName] = adapter.NewProxy(group)
	}

	// initial compatible provider
	for _, pd := range providersMap {
		if pd.VehicleType() != providerTypes.Compatible {
			continue
		}

		log.Infoln("Start initial compatible provider %s", pd.Name())
		if err := pd.Initial(); err != nil {
			return nil, nil, err
		}
	}

	ps := []C.Proxy{}
	for _, v := range proxyList {
		ps = append(ps, proxies[v])
	}
	hc := provider.NewHealthCheck(ps, "", 0, true, provider.ReservedName)
	pd, _ := provider.NewCompatibleProvider(provider.ReservedName, ps, hc)
	providersMap[provider.ReservedName] = pd

	global := outboundgroup.NewSelector(
		&outboundgroup.GroupCommonOption{
			Name: "GLOBAL",
		},
		[]providerTypes.ProxyProvider{pd},
	)
	proxies["GLOBAL"] = adapter.NewProxy(global)
	return proxies, providersMap, nil
}

func parseRules(cfg *RawConfig, proxies map[string]C.Proxy) (rules []C.Rule, providersMap map[string]R.RuleProvider, err error) {
	rulesConfig := cfg.Rule
	providersMap = make(map[string]R.RuleProvider)
	providersConfig := cfg.RuleProviders

	// parse and initial providers
	for name, mapping := range providersConfig {
		rd, err := R.ParseRuleProvider(name, mapping)
		if err != nil {
			return nil, nil, fmt.Errorf("parse rule ruleProvider %s error: %w", name, err)
		}

		providersMap[name] = rd
	}

	for _, ruleProvider := range providersMap {
		log.Infoln("Start initial ruleProvider %s", ruleProvider.Name())
		if err := ruleProvider.Initial(); err != nil {
			return nil, nil, fmt.Errorf("initial rule ruleProvider %s error: %w", ruleProvider.Name(), err)
		}
	}

	// parse rules
	for idx, line := range rulesConfig {
		rule := trimArr(strings.Split(line, ","))
		var (
			payload string
			target  string
			params  = []string{}
		)

		switch l := len(rule); {
		case l == 2:
			target = rule[1]
		case l == 3:
			payload = rule[1]
			target = rule[2]
		case l >= 4:
			payload = rule[1]
			target = rule[2]
			params = rule[3:]
		default:
			return nil, nil, fmt.Errorf("rules[%d] [%s] error: format invalid", idx, line)
		}

		if _, ok := proxies[target]; !ok {
			return nil, nil, fmt.Errorf("rules[%d] [%s] error: proxy [%s] not found", idx, line, target)
		}

		rule = trimArr(rule)
		params = trimArr(params)

		parsed, parseErr := R.ParseRule(rule[0], payload, target, params)
		if parseErr != nil {
			return nil, nil, fmt.Errorf("rules[%d] [%s] error: %s", idx, line, parseErr.Error())
		}

		rules = append(rules, parsed)
	}

	return rules, providersMap, nil
}

func parseHosts(cfg *RawConfig) (*trie.DomainTrie, error) {
	tree := trie.New()

	// add default hosts
	if err := tree.Insert("localhost", net.IP{127, 0, 0, 1}); err != nil {
		log.Errorln("insert localhost to host error: %s", err.Error())
	}

	if len(cfg.Hosts) != 0 {
		for domain, ipStr := range cfg.Hosts {
			ip := net.ParseIP(ipStr)
			if ip == nil {
				return nil, fmt.Errorf("%s is not a valid IP", ipStr)
			}
			tree.Insert(domain, ip)
		}
	}

	return tree, nil
}

func hostWithDefaultPort(host string, defPort string) (string, error) {
	if !strings.Contains(host, ":") {
		host += ":"
	}

	hostname, port, err := net.SplitHostPort(host)
	if err != nil {
		return "", err
	}

	if port == "" {
		port = defPort
	}

	return net.JoinHostPort(hostname, port), nil
}

func parseNameServer(servers []string, useRemoteDnsDefault bool) ([]dns.NameServer, error) {
	nameservers := []dns.NameServer{}

	for idx, server := range servers {
		// parse remote dns request
		useRemote := strings.HasPrefix(server, "remote-")
		if useRemote {
			server = strings.TrimPrefix(server, "remote-")
		}
		if useRemoteDnsDefault {
			useRemote = true
		}

		// force use local
		useLocal := strings.HasPrefix(server, "local-")
		if useLocal {
			server = strings.TrimPrefix(server, "local-")
		}
		if useLocal {
			useRemote = false
		}

		// parse without scheme .e.g 8.8.8.8:53
		if !strings.Contains(server, "://") {
			if useRemote {
				server = "tcp://" + server
			} else {
				server = "udp://" + server
			}
		}

		u, err := url.Parse(server)
		if err != nil {
			return nil, fmt.Errorf("DNS NameServer[%d] format error: %s", idx, err.Error())
		}

		var addr, dnsNetType string
		switch u.Scheme {
		case "udp":
			addr, err = hostWithDefaultPort(u.Host, "53")
			dnsNetType = "" // UDP
		case "tcp":
			addr, err = hostWithDefaultPort(u.Host, "53")
			dnsNetType = "tcp" // TCP
		case "tls":
			addr, err = hostWithDefaultPort(u.Host, "853")
			dnsNetType = "tcp-tls" // DNS over TLS
		case "https":
			clearURL := url.URL{Scheme: "https", Host: u.Host, Path: u.Path}
			addr = clearURL.String()
			dnsNetType = "https" // DNS over HTTPS
		default:
			return nil, fmt.Errorf("DNS NameServer[%d] unsupport scheme: %s", idx, u.Scheme)
		}

		if err != nil {
			return nil, fmt.Errorf("DNS NameServer[%d] format error: %s", idx, err.Error())
		}

		nameservers = append(
			nameservers,
			dns.NameServer{
				Net:       dnsNetType,
				Addr:      addr,
				UseRemote: useRemote,
			},
		)
	}
	return nameservers, nil
}

func parseNameServerPolicy(nsPolicy map[string]string, useRemoteDnsDefault bool) (map[string]dns.NameServer, error) {
	policy := map[string]dns.NameServer{}

	for domain, server := range nsPolicy {
		nameservers, err := parseNameServer([]string{server}, useRemoteDnsDefault)
		if err != nil {
			return nil, err
		}
		if _, valid := trie.ValidAndSplitDomain(domain); !valid {
			return nil, fmt.Errorf("DNS ResoverRule invalid domain: %s", domain)
		}
		policy[domain] = nameservers[0]
	}

	return policy, nil
}

func parseFallbackIPCIDR(ips []string) ([]*net.IPNet, error) {
	ipNets := []*net.IPNet{}

	for idx, ip := range ips {
		_, ipnet, err := net.ParseCIDR(ip)
		if err != nil {
			return nil, fmt.Errorf("DNS FallbackIP[%d] format error: %s", idx, err.Error())
		}
		ipNets = append(ipNets, ipnet)
	}

	return ipNets, nil
}

func parseDNS(cfg RawDNS, hosts *trie.DomainTrie, useRemoteDnsDefault bool) (*DNS, error) {
	if cfg.Enable && len(cfg.NameServer) == 0 {
		return nil, fmt.Errorf("if DNS configuration is turned on, NameServer cannot be empty")
	}

	dnsCfg := &DNS{
		Enable:       cfg.Enable,
		Listen:       cfg.Listen,
		IPv6:         cfg.IPv6,
		EnhancedMode: cfg.EnhancedMode,
		FallbackFilter: FallbackFilter{
			IPCIDR: []*net.IPNet{},
		},
	}
	var err error
	if dnsCfg.NameServer, err = parseNameServer(cfg.NameServer, useRemoteDnsDefault); err != nil {
		return nil, err
	}

	if dnsCfg.Fallback, err = parseNameServer(cfg.Fallback, useRemoteDnsDefault); err != nil {
		return nil, err
	}

	if dnsCfg.NameServerPolicy, err = parseNameServerPolicy(cfg.NameServerPolicy, useRemoteDnsDefault); err != nil {
		return nil, err
	}

	if len(cfg.DefaultNameserver) == 0 {
		return nil, errors.New("default nameserver should have at least one nameserver")
	}
	if dnsCfg.DefaultNameserver, err = parseNameServer(cfg.DefaultNameserver, useRemoteDnsDefault); err != nil {
		return nil, err
	}
	// check default nameserver is pure ip addr
	for _, ns := range dnsCfg.DefaultNameserver {
		host, _, err := net.SplitHostPort(ns.Addr)
		if err != nil || net.ParseIP(host) == nil {
			return nil, errors.New("default nameserver should be pure IP")
		}
	}

	if cfg.EnhancedMode == dns.FAKEIP {
		_, ipnet, err := net.ParseCIDR(cfg.FakeIPRange)
		if err != nil {
			return nil, err
		}

		var host *trie.DomainTrie
		// fake ip skip host filter
		if len(cfg.FakeIPFilter) != 0 {
			host = trie.New()
			for _, domain := range cfg.FakeIPFilter {
				host.Insert(domain, true)
			}
		}

		pool, err := fakeip.New(ipnet, 1000, host)
		if err != nil {
			return nil, err
		}

		dnsCfg.FakeIPRange = pool
	}

	dnsCfg.FallbackFilter.GeoIP = cfg.FallbackFilter.GeoIP
	if fallbackip, err := parseFallbackIPCIDR(cfg.FallbackFilter.IPCIDR); err == nil {
		dnsCfg.FallbackFilter.IPCIDR = fallbackip
	}
	dnsCfg.FallbackFilter.Domain = cfg.FallbackFilter.Domain

	if cfg.UseHosts {
		dnsCfg.Hosts = hosts
	}

	return dnsCfg, nil
}

func parseAuthentication(rawRecords []string) []auth.AuthUser {
	users := make([]auth.AuthUser, 0)
	for _, line := range rawRecords {
		userData := strings.SplitN(line, ":", 2)
		if len(userData) == 2 {
			users = append(users, auth.AuthUser{User: userData[0], Pass: userData[1]})
		}
	}
	return users
}<|MERGE_RESOLUTION|>--- conflicted
+++ resolved
@@ -102,7 +102,6 @@
 
 // Config is clash config manager
 type Config struct {
-<<<<<<< HEAD
 	General        *General
 	Tun            *Tun
 	DNS            *DNS
@@ -113,19 +112,7 @@
 	RulesProviders map[string]R.RuleProvider
 	Users          []auth.AuthUser
 	Proxies        map[string]C.Proxy
-	Providers      map[string]provider.ProxyProvider
-=======
-	General      *General
-	Tun          *Tun
-	DNS          *DNS
-	Experimental *Experimental
-	Hosts        *trie.DomainTrie
-	Profile      *Profile
-	Rules        []C.Rule
-	Users        []auth.AuthUser
-	Proxies      map[string]C.Proxy
-	Providers    map[string]providerTypes.ProxyProvider
->>>>>>> 7a7bd920
+	Providers      map[string]providerTypes.ProxyProvider
 }
 
 type RawDNS struct {
