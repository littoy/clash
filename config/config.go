package config

import (
	"errors"
	"fmt"
	"net"
	"net/url"
	"os"
	"strings"

	"github.com/Dreamacro/clash/adapters/outbound"
	"github.com/Dreamacro/clash/adapters/outboundgroup"
	"github.com/Dreamacro/clash/adapters/provider"
	"github.com/Dreamacro/clash/component/auth"
	"github.com/Dreamacro/clash/component/fakeip"
	"github.com/Dreamacro/clash/component/trie"
	C "github.com/Dreamacro/clash/constant"
	"github.com/Dreamacro/clash/dns"
	"github.com/Dreamacro/clash/log"
	R "github.com/Dreamacro/clash/rules"
	T "github.com/Dreamacro/clash/tunnel"

	yaml "gopkg.in/yaml.v2"
)

// General config
type General struct {
	Inbound
	Controller
	Mode      T.TunnelMode `json:"mode"`
	LogLevel  log.LogLevel `json:"log-level"`
	IPv6      bool         `json:"ipv6"`
	Interface string       `json:"interface-name"`
}

// Inbound
type Inbound struct {
	Port              int      `json:"port"`
	SocksPort         int      `json:"socks-port"`
	RedirPort         int      `json:"redir-port"`
	MixedPort         int      `json:"mixed-port"`
	ShadowSocksConfig string   `json:"ss-config"`
	TcpTunConfig      string   `json:"tcptun-config"`
	UdpTunConfig      string   `json:"udptun-config"`
	Authentication    []string `json:"authentication"`
	AllowLan          bool     `json:"allow-lan"`
	BindAddress       string   `json:"bind-address"`
}

// Controller
type Controller struct {
	ExternalController string `json:"-"`
	ExternalUI         string `json:"-"`
	Secret             string `json:"-"`
}

// DNS config
type DNS struct {
	Enable            bool             `yaml:"enable"`
	IPv6              bool             `yaml:"ipv6"`
	NameServer        []dns.NameServer `yaml:"nameserver"`
	Fallback          []dns.NameServer `yaml:"fallback"`
	FallbackFilter    FallbackFilter   `yaml:"fallback-filter"`
	Listen            string           `yaml:"listen"`
	EnhancedMode      dns.EnhancedMode `yaml:"enhanced-mode"`
	DefaultNameserver []dns.NameServer `yaml:"default-nameserver"`
	FakeIPRange       *fakeip.Pool
	Hosts             *trie.DomainTrie
}

// FallbackFilter config
type FallbackFilter struct {
	GeoIP  bool         `yaml:"geoip"`
	IPCIDR []*net.IPNet `yaml:"ipcidr"`
	Domain []string     `yaml:"domain"`
}

// Experimental config
type Experimental struct{}

// Config is clash config manager
type Config struct {
	General      *General
	DNS          *DNS
	Experimental *Experimental
	Hosts        *trie.DomainTrie
	Rules        []C.Rule
	Users        []auth.AuthUser
	Proxies      map[string]C.Proxy
	Providers    map[string]provider.ProxyProvider
}

type RawDNS struct {
	Enable            bool              `yaml:"enable"`
	IPv6              bool              `yaml:"ipv6"`
	UseHosts          bool              `yaml:"use-hosts"`
	NameServer        []string          `yaml:"nameserver"`
	Fallback          []string          `yaml:"fallback"`
	FallbackFilter    RawFallbackFilter `yaml:"fallback-filter"`
	Listen            string            `yaml:"listen"`
	EnhancedMode      dns.EnhancedMode  `yaml:"enhanced-mode"`
	FakeIPRange       string            `yaml:"fake-ip-range"`
	FakeIPFilter      []string          `yaml:"fake-ip-filter"`
	DefaultNameserver []string          `yaml:"default-nameserver"`
}

type RawFallbackFilter struct {
	GeoIP  bool     `yaml:"geoip"`
	IPCIDR []string `yaml:"ipcidr"`
	Domain []string `yaml:"domain"`
}

type RawConfig struct {
	Port               int          `yaml:"port"`
	SocksPort          int          `yaml:"socks-port"`
	RedirPort          int          `yaml:"redir-port"`
	MixedPort          int          `yaml:"mixed-port"`
	ShadowSocksConfig  string       `yaml:"ss-config"`
	TcpTunConfig       string       `yaml:"tcptun-config"`
	UdpTunConfig       string       `yaml:"udptun-config"`
	Authentication     []string     `yaml:"authentication"`
	AllowLan           bool         `yaml:"allow-lan"`
	BindAddress        string       `yaml:"bind-address"`
	Mode               T.TunnelMode `yaml:"mode"`
	LogLevel           log.LogLevel `yaml:"log-level"`
	IPv6               bool         `yaml:"ipv6"`
	ExternalController string       `yaml:"external-controller"`
	ExternalUI         string       `yaml:"external-ui"`
	Secret             string       `yaml:"secret"`
	Interface          string       `yaml:"interface-name"`

	ProxyProvider map[string]map[string]interface{} `yaml:"proxy-providers"`
	Hosts         map[string]string                 `yaml:"hosts"`
	DNS           RawDNS                            `yaml:"dns"`
	Experimental  Experimental                      `yaml:"experimental"`
	Proxy         []map[string]interface{}          `yaml:"proxies"`
	ProxyGroup    []map[string]interface{}          `yaml:"proxy-groups"`
	Rule          []string                          `yaml:"rules"`
}

// Parse config
func Parse(buf []byte) (*Config, error) {
	rawCfg, err := UnmarshalRawConfig(buf)
	if err != nil {
		return nil, err
	}

	return ParseRawConfig(rawCfg)
}

func UnmarshalRawConfig(buf []byte) (*RawConfig, error) {
	// config with some default value
	rawCfg := &RawConfig{
		AllowLan:       false,
		BindAddress:    "*",
		Mode:           T.Rule,
		Authentication: []string{},
		LogLevel:       log.INFO,
		Hosts:          map[string]string{},
		Rule:           []string{},
		Proxy:          []map[string]interface{}{},
		ProxyGroup:     []map[string]interface{}{},
		DNS: RawDNS{
			Enable:      false,
			UseHosts:    true,
			FakeIPRange: "198.18.0.1/16",
			FallbackFilter: RawFallbackFilter{
				GeoIP:  true,
				IPCIDR: []string{},
			},
			DefaultNameserver: []string{
				"114.114.114.114",
				"8.8.8.8",
			},
		},
	}

	if err := yaml.Unmarshal(buf, &rawCfg); err != nil {
		return nil, err
	}

	return rawCfg, nil
}

func ParseRawConfig(rawCfg *RawConfig) (*Config, error) {
	config := &Config{}

	config.Experimental = &rawCfg.Experimental

	general, err := parseGeneral(rawCfg)
	if err != nil {
		return nil, err
	}
	config.General = general

	proxies, providers, err := parseProxies(rawCfg)
	if err != nil {
		return nil, err
	}
	config.Proxies = proxies
	config.Providers = providers

	rules, err := parseRules(rawCfg, proxies)
	if err != nil {
		return nil, err
	}
	config.Rules = rules

	hosts, err := parseHosts(rawCfg)
	if err != nil {
		return nil, err
	}
	config.Hosts = hosts

	dnsCfg, err := parseDNS(rawCfg.DNS, hosts)
	if err != nil {
		return nil, err
	}
	config.DNS = dnsCfg

	config.Users = parseAuthentication(rawCfg.Authentication)

	return config, nil
}

func parseGeneral(cfg *RawConfig) (*General, error) {
	externalUI := cfg.ExternalUI

	// checkout externalUI exist
	if externalUI != "" {
		externalUI = C.Path.Resolve(externalUI)

		if _, err := os.Stat(externalUI); os.IsNotExist(err) {
			return nil, fmt.Errorf("external-ui: %s not exist", externalUI)
		}
	}

	return &General{
		Inbound: Inbound{
			Port:              cfg.Port,
			SocksPort:         cfg.SocksPort,
			RedirPort:         cfg.RedirPort,
			MixedPort:         cfg.MixedPort,
			ShadowSocksConfig: cfg.ShadowSocksConfig,
			TcpTunConfig:      cfg.TcpTunConfig,
			UdpTunConfig:      cfg.UdpTunConfig,
			AllowLan:          cfg.AllowLan,
			BindAddress:       cfg.BindAddress,
		},
		Controller: Controller{
			ExternalController: cfg.ExternalController,
			ExternalUI:         cfg.ExternalUI,
			Secret:             cfg.Secret,
		},
		Mode:      cfg.Mode,
		LogLevel:  cfg.LogLevel,
		IPv6:      cfg.IPv6,
		Interface: cfg.Interface,
	}, nil
}

func parseProxies(cfg *RawConfig) (proxies map[string]C.Proxy, providersMap map[string]provider.ProxyProvider, err error) {
	proxies = make(map[string]C.Proxy)
	providersMap = make(map[string]provider.ProxyProvider)
	proxyList := []string{}
	proxiesConfig := cfg.Proxy
	groupsConfig := cfg.ProxyGroup
	providersConfig := cfg.ProxyProvider

	proxies["DIRECT"] = outbound.NewProxy(outbound.NewDirect())
	proxies["REJECT"] = outbound.NewProxy(outbound.NewReject())
	proxyList = append(proxyList, "DIRECT", "REJECT")

	// parse proxy
	for idx, mapping := range proxiesConfig {
		proxy, err := outbound.ParseProxy(mapping)
		if err != nil {
			return nil, nil, fmt.Errorf("proxy %d: %w", idx, err)
		}

		if _, exist := proxies[proxy.Name()]; exist {
			return nil, nil, fmt.Errorf("proxy %s is the duplicate name", proxy.Name())
		}
		proxies[proxy.Name()] = proxy
		proxyList = append(proxyList, proxy.Name())
	}

	// keep the original order of ProxyGroups in config file
	for idx, mapping := range groupsConfig {
		groupName, existName := mapping["name"].(string)
		if !existName {
			return nil, nil, fmt.Errorf("proxy group %d: missing name", idx)
		}
		proxyList = append(proxyList, groupName)
	}

	// check if any loop exists and sort the ProxyGroups
	if err := proxyGroupsDagSort(groupsConfig); err != nil {
		return nil, nil, err
	}

	// parse and initial providers
	for name, mapping := range providersConfig {
		if name == provider.ReservedName {
			return nil, nil, fmt.Errorf("can not defined a provider called `%s`", provider.ReservedName)
		}

		pd, err := provider.ParseProxyProvider(name, mapping)
		if err != nil {
			return nil, nil, fmt.Errorf("parse proxy provider %s error: %w", name, err)
		}

		providersMap[name] = pd
	}

	for _, provider := range providersMap {
		log.Infoln("Start initial provider %s", provider.Name())
		if err := provider.Initial(); err != nil {
			return nil, nil, fmt.Errorf("initial proxy provider %s error: %w", provider.Name(), err)
		}
	}

	// parse proxy group
	for idx, mapping := range groupsConfig {
		_, err := outboundgroup.ParseProxyGroup(mapping, proxies, providersMap)
		if err != nil {
			return nil, nil, fmt.Errorf("proxy group[%d]: %w", idx, err)
		}

<<<<<<< HEAD
		//groupName := group.Name()
		//if _, exist := proxies[groupName]; exist {
		//	return nil, nil, fmt.Errorf("ProxyGroup %s: the duplicate name", groupName)
		//}
		//
		//proxies[groupName] = outbound.NewProxy(group)
=======
		groupName := group.Name()
		if _, exist := proxies[groupName]; exist {
			return nil, nil, fmt.Errorf("proxy group %s: the duplicate name", groupName)
		}

		proxies[groupName] = outbound.NewProxy(group)
>>>>>>> d3b14c32
	}

	// initial compatible provider
	for _, pd := range providersMap {
		if pd.VehicleType() != provider.Compatible {
			continue
		}

		log.Infoln("Start initial compatible provider %s", pd.Name())
		if err := pd.Initial(); err != nil {
			return nil, nil, err
		}
	}

	ps := []C.Proxy{}
	for _, v := range proxyList {
		ps = append(ps, proxies[v])
	}
	hc := provider.NewHealthCheck(ps, "", 0, provider.ReservedName)
	pd, _ := provider.NewCompatibleProvider(provider.ReservedName, ps, hc)
	providersMap[provider.ReservedName] = pd

	global := outboundgroup.NewSelector("GLOBAL", []provider.ProxyProvider{pd})
	proxies["GLOBAL"] = outbound.NewProxy(global)
	return proxies, providersMap, nil
}

func parseRules(cfg *RawConfig, proxies map[string]C.Proxy) ([]C.Rule, error) {
	rules := []C.Rule{}
	rulesConfig := cfg.Rule

	// parse rules
	for idx, line := range rulesConfig {
		rule := trimArr(strings.Split(line, ","))
		var (
			payload string
			target  string
			params  = []string{}
		)

		switch l := len(rule); {
		case l == 2:
			target = rule[1]
		case l == 3:
			payload = rule[1]
			target = rule[2]
		case l >= 4:
			payload = rule[1]
			target = rule[2]
			params = rule[3:]
		default:
			return nil, fmt.Errorf("rules[%d] [%s] error: format invalid", idx, line)
		}

		if _, ok := proxies[target]; !ok {
			return nil, fmt.Errorf("rules[%d] [%s] error: proxy [%s] not found", idx, line, target)
		}

		rule = trimArr(rule)
		params = trimArr(params)

		parsed, parseErr := R.ParseRule(rule[0], payload, target, params)
		if parseErr != nil {
			if parseErr == R.ErrPlatformNotSupport {
				log.Warnln("Rules[%d] [%s] don't support current OS, skip", idx, line)
				continue
			}
			return nil, fmt.Errorf("rules[%d] [%s] error: %s", idx, line, parseErr.Error())
		}

		rules = append(rules, parsed)
	}

	return rules, nil
}

func parseHosts(cfg *RawConfig) (*trie.DomainTrie, error) {
	tree := trie.New()

	// add default hosts
	if err := tree.Insert("localhost", net.IP{127, 0, 0, 1}); err != nil {
		log.Errorln("insert localhost to host error: %s", err.Error())
	}

	if len(cfg.Hosts) != 0 {
		for domain, ipStr := range cfg.Hosts {
			ip := net.ParseIP(ipStr)
			if ip == nil {
				return nil, fmt.Errorf("%s is not a valid IP", ipStr)
			}
			tree.Insert(domain, ip)
		}
	}

	return tree, nil
}

func hostWithDefaultPort(host string, defPort string) (string, error) {
	if !strings.Contains(host, ":") {
		host += ":"
	}

	hostname, port, err := net.SplitHostPort(host)
	if err != nil {
		return "", err
	}

	if port == "" {
		port = defPort
	}

	return net.JoinHostPort(hostname, port), nil
}

func parseNameServer(servers []string) ([]dns.NameServer, error) {
	nameservers := []dns.NameServer{}

	for idx, server := range servers {
		// parse without scheme .e.g 8.8.8.8:53
		if !strings.Contains(server, "://") {
			server = "udp://" + server
		}
		u, err := url.Parse(server)
		if err != nil {
			return nil, fmt.Errorf("DNS NameServer[%d] format error: %s", idx, err.Error())
		}

		var addr, dnsNetType string
		switch u.Scheme {
		case "udp":
			addr, err = hostWithDefaultPort(u.Host, "53")
			dnsNetType = "" // UDP
		case "tcp":
			addr, err = hostWithDefaultPort(u.Host, "53")
			dnsNetType = "tcp" // TCP
		case "tls":
			addr, err = hostWithDefaultPort(u.Host, "853")
			dnsNetType = "tcp-tls" // DNS over TLS
		case "https":
			clearURL := url.URL{Scheme: "https", Host: u.Host, Path: u.Path}
			addr = clearURL.String()
			dnsNetType = "https" // DNS over HTTPS
		default:
			return nil, fmt.Errorf("DNS NameServer[%d] unsupport scheme: %s", idx, u.Scheme)
		}

		if err != nil {
			return nil, fmt.Errorf("DNS NameServer[%d] format error: %s", idx, err.Error())
		}

		nameservers = append(
			nameservers,
			dns.NameServer{
				Net:  dnsNetType,
				Addr: addr,
			},
		)
	}
	return nameservers, nil
}

func parseFallbackIPCIDR(ips []string) ([]*net.IPNet, error) {
	ipNets := []*net.IPNet{}

	for idx, ip := range ips {
		_, ipnet, err := net.ParseCIDR(ip)
		if err != nil {
			return nil, fmt.Errorf("DNS FallbackIP[%d] format error: %s", idx, err.Error())
		}
		ipNets = append(ipNets, ipnet)
	}

	return ipNets, nil
}

func parseDNS(cfg RawDNS, hosts *trie.DomainTrie) (*DNS, error) {
	if cfg.Enable && len(cfg.NameServer) == 0 {
		return nil, fmt.Errorf("if DNS configuration is turned on, NameServer cannot be empty")
	}

	dnsCfg := &DNS{
		Enable:       cfg.Enable,
		Listen:       cfg.Listen,
		IPv6:         cfg.IPv6,
		EnhancedMode: cfg.EnhancedMode,
		FallbackFilter: FallbackFilter{
			IPCIDR: []*net.IPNet{},
		},
	}
	var err error
	if dnsCfg.NameServer, err = parseNameServer(cfg.NameServer); err != nil {
		return nil, err
	}

	if dnsCfg.Fallback, err = parseNameServer(cfg.Fallback); err != nil {
		return nil, err
	}

	if len(cfg.DefaultNameserver) == 0 {
		return nil, errors.New("default nameserver should have at least one nameserver")
	}
	if dnsCfg.DefaultNameserver, err = parseNameServer(cfg.DefaultNameserver); err != nil {
		return nil, err
	}
	// check default nameserver is pure ip addr
	for _, ns := range dnsCfg.DefaultNameserver {
		host, _, err := net.SplitHostPort(ns.Addr)
		if err != nil || net.ParseIP(host) == nil {
			return nil, errors.New("default nameserver should be pure IP")
		}
	}

	if cfg.EnhancedMode == dns.FAKEIP {
		_, ipnet, err := net.ParseCIDR(cfg.FakeIPRange)
		if err != nil {
			return nil, err
		}

		var host *trie.DomainTrie
		// fake ip skip host filter
		if len(cfg.FakeIPFilter) != 0 {
			host = trie.New()
			for _, domain := range cfg.FakeIPFilter {
				host.Insert(domain, true)
			}
		}

		pool, err := fakeip.New(ipnet, 1000, host)
		if err != nil {
			return nil, err
		}

		dnsCfg.FakeIPRange = pool
	}

	dnsCfg.FallbackFilter.GeoIP = cfg.FallbackFilter.GeoIP
	if fallbackip, err := parseFallbackIPCIDR(cfg.FallbackFilter.IPCIDR); err == nil {
		dnsCfg.FallbackFilter.IPCIDR = fallbackip
	}
	dnsCfg.FallbackFilter.Domain = cfg.FallbackFilter.Domain

	if cfg.UseHosts {
		dnsCfg.Hosts = hosts
	}

	return dnsCfg, nil
}

func parseAuthentication(rawRecords []string) []auth.AuthUser {
	users := make([]auth.AuthUser, 0)
	for _, line := range rawRecords {
		userData := strings.SplitN(line, ":", 2)
		if len(userData) == 2 {
			users = append(users, auth.AuthUser{User: userData[0], Pass: userData[1]})
		}
	}
	return users
}<|MERGE_RESOLUTION|>--- conflicted
+++ resolved
@@ -327,21 +327,12 @@
 			return nil, nil, fmt.Errorf("proxy group[%d]: %w", idx, err)
 		}
 
-<<<<<<< HEAD
 		//groupName := group.Name()
 		//if _, exist := proxies[groupName]; exist {
-		//	return nil, nil, fmt.Errorf("ProxyGroup %s: the duplicate name", groupName)
+		//	return nil, nil, fmt.Errorf("proxy group %s: the duplicate name", groupName)
 		//}
 		//
 		//proxies[groupName] = outbound.NewProxy(group)
-=======
-		groupName := group.Name()
-		if _, exist := proxies[groupName]; exist {
-			return nil, nil, fmt.Errorf("proxy group %s: the duplicate name", groupName)
-		}
-
-		proxies[groupName] = outbound.NewProxy(group)
->>>>>>> d3b14c32
 	}
 
 	// initial compatible provider
