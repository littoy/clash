--- conflicted
+++ resolved
@@ -58,13 +58,9 @@
 		_ = conn.Close()
 		return
 	}
-<<<<<<< HEAD
-	_ = conn.(*net.TCPConn).SetKeepAlive(true)
-=======
 	if c, ok := conn.(*net.TCPConn); ok {
 		c.SetKeepAlive(true)
 	}
->>>>>>> 3a27cfc4
 	if command == socks5.CmdUDPAssociate {
 		defer conn.Close()
 		_, _ = io.Copy(ioutil.Discard, conn)
