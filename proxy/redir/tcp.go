--- conflicted
+++ resolved
@@ -58,11 +58,6 @@
 		_ = conn.Close()
 		return
 	}
-<<<<<<< HEAD
-	_ = conn.(*net.TCPConn).SetKeepAlive(true)
-	tun.Add(adapters.NewSocket(target, conn, C.REDIR, C.TCP))
-=======
 	conn.(*net.TCPConn).SetKeepAlive(true)
 	tun.Add(inbound.NewSocket(target, conn, C.REDIR, C.TCP))
->>>>>>> 84c67a9a
 }