--- conflicted
+++ resolved
@@ -20,10 +20,9 @@
 	allowLan    = false
 	bindAddress = "*"
 
-<<<<<<< HEAD
 	socksListener          *socks.SockListener
 	socksUDPListener       *socks.SockUDPListener
-	httpListener           *http.HttpListener
+	httpListener           *http.HTTPListener
 	redirListener          *redir.RedirListener
 	redirUDPListener       *redir.RedirUDPListener
 	tproxyListener         *redir.TProxyListener
@@ -37,17 +36,6 @@
 	tcpTunListener         *tunnel.TcpTunListener
 	udpTunListener         *tunnel.UdpTunListener
 	mtpListener            *mtproxy.MTProxyListener
-=======
-	socksListener     *socks.SockListener
-	socksUDPListener  *socks.SockUDPListener
-	httpListener      *http.HTTPListener
-	redirListener     *redir.RedirListener
-	redirUDPListener  *redir.RedirUDPListener
-	tproxyListener    *redir.TProxyListener
-	tproxyUDPListener *redir.RedirUDPListener
-	mixedListener     *mixed.MixedListener
-	mixedUDPLister    *socks.SockUDPListener
->>>>>>> d759d169
 
 	// lock for recreate function
 	socksMux  sync.Mutex
