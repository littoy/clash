--- conflicted
+++ resolved
@@ -32,7 +32,6 @@
 	udpTunListener         *tunnel.UdpTunListener
 
 	// lock for recreate function
-<<<<<<< HEAD
 	socksMux  sync.Mutex
 	httpMux   sync.Mutex
 	redirMux  sync.Mutex
@@ -41,12 +40,6 @@
 	tunMux    sync.Mutex
 	tcpTunMux sync.Mutex
 	udpTunMux sync.Mutex
-=======
-	socksMux sync.Mutex
-	httpMux  sync.Mutex
-	redirMux sync.Mutex
-	mixedMux sync.Mutex
->>>>>>> d3b14c32
 )
 
 type Ports struct {
