--- conflicted
+++ resolved
@@ -19,34 +19,25 @@
 	allowLan    = false
 	bindAddress = "*"
 
-<<<<<<< HEAD
 	socksListener          *socks.SockListener
 	socksUDPListener       *socks.SockUDPListener
-	shadowSocksListener    *shadowsocks.ShadowSocksListener
-	shadowSocksUDPListener *shadowsocks.ShadowSocksUDPListener
 	httpListener           *http.HttpListener
 	redirListener          *redir.RedirListener
 	redirUDPListener       *redir.RedirUDPListener
 	mixedListener          *mixed.MixedListener
 	mixedUDPLister         *socks.SockUDPListener
+	shadowSocksListener    *shadowsocks.ShadowSocksListener
+	shadowSocksUDPListener *shadowsocks.ShadowSocksUDPListener
 	tcpTunListener         *tunnel.TcpTunListener
 	udpTunListener         *tunnel.UdpTunListener
-=======
-	socksListener    *socks.SockListener
-	socksUDPListener *socks.SockUDPListener
-	httpListener     *http.HttpListener
-	redirListener    *redir.RedirListener
-	redirUDPListener *redir.RedirUDPListener
-	mixedListener    *mixed.MixedListener
-	mixedUDPLister   *socks.SockUDPListener
 
 	// lock for recreate function
 	socksMux sync.Mutex
 	httpMux  sync.Mutex
 	redirMux sync.Mutex
 	mixedMux sync.Mutex
+	ssMux    sync.Mutex
 	tunMux   sync.Mutex
->>>>>>> 9f8163e0
 )
 
 type listener interface {
@@ -160,6 +151,9 @@
 }
 
 func ReCreateShadowSocks(shadowSocksConfig string) error {
+	ssMux.Lock()
+	defer ssMux.Unlock()
+
 	shouldTCPIgnore := false
 	shouldUDPIgnore := false
 
@@ -246,6 +240,8 @@
 }
 
 func ReCreateTcpTun(config string) error {
+	tunMux.Lock()
+	defer tunMux.Unlock()
 	shouldIgnore := false
 
 	if tcpTunListener != nil {
@@ -272,6 +268,8 @@
 }
 
 func ReCreateUdpTun(config string) error {
+	tunMux.Lock()
+	defer tunMux.Unlock()
 	shouldIgnore := false
 
 	if udpTunListener != nil {
