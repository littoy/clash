--- conflicted
+++ resolved
@@ -3,12 +3,9 @@
 import (
 	"fmt"
 	"net"
-<<<<<<< HEAD
 	"net/url"
-=======
 	"os/exec"
 	"runtime"
->>>>>>> 84ad879c
 	"strconv"
 	"sync"
 
@@ -21,18 +18,14 @@
 	"github.com/Dreamacro/clash/proxy/redir"
 	"github.com/Dreamacro/clash/proxy/shadowsocks"
 	"github.com/Dreamacro/clash/proxy/socks"
-<<<<<<< HEAD
+	"github.com/Dreamacro/clash/proxy/tun"
 	"github.com/Dreamacro/go-shadowsocks2/core"
-=======
-	"github.com/Dreamacro/clash/proxy/tun"
->>>>>>> 84ad879c
 )
 
 var (
 	allowLan    = false
 	bindAddress = "*"
 
-<<<<<<< HEAD
 	socksListener          *socks.SockListener
 	socksUDPListener       *socks.SockUDPListener
 	shadowsocksListener    *shadowsocks.ShadowSockListener
@@ -44,6 +37,7 @@
 	tproxyUDPListener      *redir.RedirUDPListener
 	mixedListener          *mixed.MixedListener
 	mixedUDPLister         *socks.SockUDPListener
+	tunAdapter             tun.TunAdapter
 
 	// lock for recreate function
 	socksMux       sync.Mutex
@@ -52,26 +46,7 @@
 	tproxyMux      sync.Mutex
 	mixedMux       sync.Mutex
 	shadowsocksMux sync.Mutex
-=======
-	socksListener     *socks.SockListener
-	socksUDPListener  *socks.SockUDPListener
-	httpListener      *http.HTTPListener
-	redirListener     *redir.RedirListener
-	redirUDPListener  *redir.RedirUDPListener
-	tproxyListener    *redir.TProxyListener
-	tproxyUDPListener *redir.RedirUDPListener
-	mixedListener     *mixed.MixedListener
-	mixedUDPLister    *socks.SockUDPListener
-	tunAdapter        tun.TunAdapter
-
-	// lock for recreate function
-	socksMux  sync.Mutex
-	httpMux   sync.Mutex
-	redirMux  sync.Mutex
-	tproxyMux sync.Mutex
-	mixedMux  sync.Mutex
-	tunMux    sync.Mutex
->>>>>>> 84ad879c
+	tunMux         sync.Mutex
 )
 
 type Ports struct {
@@ -318,7 +293,6 @@
 	return nil
 }
 
-<<<<<<< HEAD
 func ReCreateShadowSocks(shadowsocksURL string) error {
 	if shadowsocksURL == "" {
 		return nil
@@ -394,7 +368,7 @@
 	shadowsocksUDPListener = udpListener
 
 	return nil
-=======
+}
 func ReCreateTun(conf config.Tun) error {
 	tunMux.Lock()
 	defer tunMux.Unlock()
@@ -475,7 +449,6 @@
 	//if err := cmd.Run(); err != nil {
 	//	log.Errorln("[MacOS auto route]Failed to delete system route: %s, cmd: %s", err.Error(), cmd.String())
 	//}
->>>>>>> 84ad879c
 }
 
 // GetPorts return the ports of proxy servers
