--- conflicted
+++ resolved
@@ -72,7 +72,6 @@
 	defer mux.Unlock()
 
 	updateUsers(cfg.Users)
-	updateDNS(cfg.DNS)
 	updateProxies(cfg.Proxies, cfg.Providers)
 	updateRules(cfg.Rules, cfg.RulesProviders)
 	updateDNS(cfg.DNS)
@@ -92,7 +91,6 @@
 
 	general := &config.General{
 		Inbound: config.Inbound{
-<<<<<<< HEAD
 			Port:              ports.Port,
 			SocksPort:         ports.SocksPort,
 			RedirPort:         ports.RedirPort,
@@ -106,17 +104,6 @@
 			MTProxyConfig:     ports.MTProxyConfig,
 			Authentication:    authenticator,
 			AllowLan:          P.AllowLan(),
-=======
-			Port:           ports.Port,
-			SocksPort:      ports.SocksPort,
-			RedirPort:      ports.RedirPort,
-			TProxyPort:     ports.TProxyPort,
-			MixedPort:      ports.MixedPort,
-			Tun:            P.Tun(),
-			Authentication: authenticator,
-			AllowLan:       P.AllowLan(),
-			BindAddress:    P.BindAddress(),
->>>>>>> 5eab7b14
 		},
 		Mode:                   tunnel.Mode(),
 		LogLevel:               log.Level(),
@@ -241,7 +228,6 @@
 		log.Errorln("Start Tun interface error: %s", err.Error())
 	}
 
-<<<<<<< HEAD
 	if err := P.ReCreateMixEC(general.MixECConfig, tcpIn, udpIn); err != nil {
 		log.Errorln("Start MixEC(RESTful Api and socks5) server error: %s", err.Error())
 	}
@@ -261,8 +247,6 @@
 	if err := P.ReCreateMTProxy(general.MTProxyConfig, tcpIn, udpIn); err != nil {
 		log.Errorln("Start MTProxy server error: %s", err.Error())
 	}
-=======
->>>>>>> 5eab7b14
 }
 
 func updateUsers(users []auth.AuthUser) {
