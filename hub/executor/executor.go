--- conflicted
+++ resolved
@@ -96,10 +96,10 @@
 	}
 
 	general := &config.General{
-<<<<<<< HEAD
 		Port:              ports.Port,
 		SocksPort:         ports.SocksPort,
 		RedirPort:         ports.RedirPort,
+		MixedPort:         ports.MixedPort,
 		ShadowSocksConfig: ports.ShadowSocksConfig,
 		TcpTunConfig:      ports.TcpTunConfig,
 		UdpTunConfig:      ports.UdpTunConfig,
@@ -108,17 +108,6 @@
 		BindAddress:       P.BindAddress(),
 		Mode:              tunnel.Mode(),
 		LogLevel:          log.Level(),
-=======
-		Port:           ports.Port,
-		SocksPort:      ports.SocksPort,
-		RedirPort:      ports.RedirPort,
-		MixedPort:      ports.MixedPort,
-		Authentication: authenticator,
-		AllowLan:       P.AllowLan(),
-		BindAddress:    P.BindAddress(),
-		Mode:           tunnel.Mode(),
-		LogLevel:       log.Level(),
->>>>>>> d628fd7f
 	}
 
 	return general
@@ -202,7 +191,10 @@
 		log.Errorln("Start Redir server error: %s", err.Error())
 	}
 
-<<<<<<< HEAD
+	if err := P.ReCreateMixed(general.MixedPort); err != nil {
+		log.Errorln("Start Mixed(http and socks5) server error: %s", err.Error())
+	}
+
 	if err := P.ReCreateShadowSocks(general.ShadowSocksConfig); err != nil {
 		log.Errorln("Start ShadowSocks server error: %s", err.Error())
 	}
@@ -213,10 +205,6 @@
 
 	if err := P.ReCreateUdpTun(general.UdpTunConfig); err != nil {
 		log.Errorln("Start UdpTun server error: %s", err.Error())
-=======
-	if err := P.ReCreateMixed(general.MixedPort); err != nil {
-		log.Errorln("Start Mixed(http and socks5) server error: %s", err.Error())
->>>>>>> d628fd7f
 	}
 }
 
