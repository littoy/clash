--- conflicted
+++ resolved
@@ -24,10 +24,7 @@
 	"github.com/Dreamacro/clash/log"
 	P "github.com/Dreamacro/clash/proxy"
 	authStore "github.com/Dreamacro/clash/proxy/auth"
-<<<<<<< HEAD
-=======
 	"github.com/Dreamacro/clash/proxy/redir"
->>>>>>> 35b00fa4
 	"github.com/Dreamacro/clash/proxy/tun/dev"
 	"github.com/Dreamacro/clash/tunnel"
 )
@@ -86,10 +83,7 @@
 	updateHosts(cfg.Hosts)
 	updateExperimental(cfg)
 	updateProfile(cfg)
-<<<<<<< HEAD
-=======
 	updateIPTables(cfg.DNS, cfg.General)
->>>>>>> 35b00fa4
 	log.SetLevel(cfg.General.LogLevel)
 }
 
@@ -183,11 +177,7 @@
 	tunnel.SetMode(general.Mode)
 	resolver.DisableIPv6 = !general.IPv6
 
-<<<<<<< HEAD
-	if general.Tun.Enable {
-=======
 	if (general.Tun.Enable || general.TProxyPort != 0) && general.Interface == "" {
->>>>>>> 35b00fa4
 		autoDetectInterfaceName, err := dev.GetAutoDetectInterface()
 		if err == nil {
 			if autoDetectInterfaceName != "" && autoDetectInterfaceName != "<nil>" {
@@ -197,11 +187,7 @@
 				log.Debugln("Auto detect interface is empty.")
 			}
 		} else {
-<<<<<<< HEAD
-			log.Debugln("Can not find auto detect interface. %v", err)
-=======
 			log.Debugln("Can not find auto detect interface. %s", err.Error())
->>>>>>> 35b00fa4
 		}
 	}
 
@@ -244,12 +230,9 @@
 		log.Errorln("Start Mixed(http and socks5) server error: %s", err.Error())
 	}
 
-<<<<<<< HEAD
 	if err := P.ReCreateShadowSocks(general.ShadowsocksURL); err != nil {
 		log.Errorln("Start ShadowSocks server error: %s", err.Error())
 	}
-=======
->>>>>>> 35b00fa4
 	if err := P.ReCreateTun(general.Tun); err != nil {
 		log.Errorln("Start Tun interface error: %s", err.Error())
 	}
@@ -300,10 +283,6 @@
 	}
 }
 
-<<<<<<< HEAD
-func CleanUp() {
-	P.CleanUp()
-=======
 func updateIPTables(dns *config.DNS, general *config.General) {
 	if runtime.GOOS != "linux" || dns.Listen == "" || general.TProxyPort == 0 || general.Tun.Enable {
 		return
@@ -333,5 +312,4 @@
 	if runtime.GOOS == "linux" {
 		redir.CleanUpTProxyLinuxIPTables()
 	}
->>>>>>> 35b00fa4
 }