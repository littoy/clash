--- conflicted
+++ resolved
@@ -94,16 +94,11 @@
 			Authentication:    authenticator,
 			AllowLan:          P.AllowLan(),
 		},
-<<<<<<< HEAD
 		Mode:                   tunnel.Mode(),
 		LogLevel:               log.Level(),
+		IPv6:                   !resolver.DisableIPv6,
 		HealthCheckLazyDefault: provider.HealthCheckLazyDefault(),
 		TouchAfterLazyPassNum:  provider.TouchAfterLazyPassNum(),
-=======
-		Mode:     tunnel.Mode(),
-		LogLevel: log.Level(),
-		IPv6:     !resolver.DisableIPv6,
->>>>>>> f4de055a
 	}
 
 	return general
