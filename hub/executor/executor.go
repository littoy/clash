package executor

import (
	"fmt"
	"io/ioutil"
	"os"
	"sync"

	"github.com/Dreamacro/clash/adapters/provider"
	"github.com/Dreamacro/clash/component/auth"
	"github.com/Dreamacro/clash/component/dialer"
	"github.com/Dreamacro/clash/component/resolver"
	"github.com/Dreamacro/clash/component/trie"
	"github.com/Dreamacro/clash/config"
	C "github.com/Dreamacro/clash/constant"
	"github.com/Dreamacro/clash/dns"
	"github.com/Dreamacro/clash/log"
	P "github.com/Dreamacro/clash/proxy"
	authStore "github.com/Dreamacro/clash/proxy/auth"
	"github.com/Dreamacro/clash/tunnel"
)

var (
	mux sync.Mutex
)

func readConfig(path string) ([]byte, error) {
	if _, err := os.Stat(path); os.IsNotExist(err) {
		return nil, err
	}
	data, err := ioutil.ReadFile(path)
	if err != nil {
		return nil, err
	}

	if len(data) == 0 {
		return nil, fmt.Errorf("configuration file %s is empty", path)
	}

	return data, err
}

// Parse config with default config path
func Parse() (*config.Config, error) {
	return ParseWithPath(C.Path.Config())
}

// ParseWithPath parse config with custom config path
func ParseWithPath(path string) (*config.Config, error) {
	buf, err := readConfig(path)
	if err != nil {
		return nil, err
	}

	return ParseWithBytes(buf)
}

// ParseWithBytes config with buffer
func ParseWithBytes(buf []byte) (*config.Config, error) {
	return config.Parse(buf)
}

// ApplyConfig dispatch configure to all parts
func ApplyConfig(cfg *config.Config, force bool) {
	mux.Lock()
	defer mux.Unlock()

	updateUsers(cfg.Users)
	updateGeneral(cfg.General, force)
	updateProxies(cfg.Proxies, cfg.Providers)
	updateRules(cfg.Rules)
	updateDNS(cfg.DNS)
	updateHosts(cfg.Hosts)
	updateExperimental(cfg)
}

func GetGeneral() *config.General {
	ports := P.GetPorts()
	authenticator := []string{}
	if auth := authStore.Authenticator(); auth != nil {
		authenticator = auth.Users()
	}

	general := &config.General{
		Inbound: config.Inbound{
<<<<<<< HEAD
			Port:              ports.Port,
			SocksPort:         ports.SocksPort,
			RedirPort:         ports.RedirPort,
			MixedPort:         ports.MixedPort,
			ShadowSocksConfig: ports.ShadowSocksConfig,
			TcpTunConfig:      ports.TcpTunConfig,
			UdpTunConfig:      ports.UdpTunConfig,
			Authentication:    authenticator,
			AllowLan:          P.AllowLan(),
			BindAddress:       P.BindAddress(),
=======
			Port:           ports.Port,
			SocksPort:      ports.SocksPort,
			RedirPort:      ports.RedirPort,
			TProxyPort:     ports.TProxyPort,
			MixedPort:      ports.MixedPort,
			Authentication: authenticator,
			AllowLan:       P.AllowLan(),
			BindAddress:    P.BindAddress(),
>>>>>>> 1e5593f1
		},
		Mode:     tunnel.Mode(),
		LogLevel: log.Level(),
	}

	return general
}

func updateExperimental(c *config.Config) {}

func updateDNS(c *config.DNS) {
	if !c.Enable {
		resolver.DefaultResolver = nil
		resolver.DefaultHostMapper = nil
		dns.ReCreateServer("", nil, nil)
		return
	}

	cfg := dns.Config{
		Main:         c.NameServer,
		Fallback:     c.Fallback,
		IPv6:         c.IPv6,
		EnhancedMode: c.EnhancedMode,
		Pool:         c.FakeIPRange,
		Hosts:        c.Hosts,
		FallbackFilter: dns.FallbackFilter{
			GeoIP:  c.FallbackFilter.GeoIP,
			IPCIDR: c.FallbackFilter.IPCIDR,
			Domain: c.FallbackFilter.Domain,
		},
		Default: c.DefaultNameserver,
	}

	r := dns.NewResolver(cfg)
	m := dns.NewEnhancer(cfg)

	// reuse cache of old host mapper
	if old := resolver.DefaultHostMapper; old != nil {
		m.PatchFrom(old.(*dns.ResolverEnhancer))
	}

	resolver.DefaultResolver = r
	resolver.DefaultHostMapper = m

	if err := dns.ReCreateServer(c.Listen, r, m); err != nil {
		log.Errorln("Start DNS server error: %s", err.Error())
		return
	}

	if c.Listen != "" {
		log.Infoln("DNS server listening at: %s", c.Listen)
	}
}

func updateHosts(tree *trie.DomainTrie) {
	resolver.DefaultHosts = tree
}

func updateProxies(proxies map[string]C.Proxy, providers map[string]provider.ProxyProvider) {
	tunnel.UpdateProxies(proxies, providers)
}

func updateRules(rules []C.Rule) {
	tunnel.UpdateRules(rules)
}

func updateGeneral(general *config.General, force bool) {
	log.SetLevel(general.LogLevel)
	tunnel.SetMode(general.Mode)
	resolver.DisableIPv6 = !general.IPv6

	if general.Interface != "" {
		dialer.DialHook = dialer.DialerWithInterface(general.Interface)
		dialer.ListenPacketHook = dialer.ListenPacketWithInterface(general.Interface)
	} else {
		dialer.DialHook = nil
		dialer.ListenPacketHook = nil
	}

	if !force {
		return
	}

	allowLan := general.AllowLan
	P.SetAllowLan(allowLan)

	bindAddress := general.BindAddress
	P.SetBindAddress(bindAddress)

	if err := P.ReCreateHTTP(general.Port); err != nil {
		log.Errorln("Start HTTP server error: %s", err.Error())
	}

	if err := P.ReCreateSocks(general.SocksPort); err != nil {
		log.Errorln("Start SOCKS5 server error: %s", err.Error())
	}

	if err := P.ReCreateRedir(general.RedirPort); err != nil {
		log.Errorln("Start Redir server error: %s", err.Error())
	}

	if err := P.ReCreateTProxy(general.TProxyPort); err != nil {
		log.Errorln("Start TProxy server error: %s", err.Error())
	}

	if err := P.ReCreateMixed(general.MixedPort); err != nil {
		log.Errorln("Start Mixed(http and socks5) server error: %s", err.Error())
	}

	if err := P.ReCreateShadowSocks(general.ShadowSocksConfig); err != nil {
		log.Errorln("Start ShadowSocks server error: %s", err.Error())
	}

	if err := P.ReCreateTcpTun(general.TcpTunConfig); err != nil {
		log.Errorln("Start TcpTun server error: %s", err.Error())
	}

	if err := P.ReCreateUdpTun(general.UdpTunConfig); err != nil {
		log.Errorln("Start UdpTun server error: %s", err.Error())
	}
}

func updateUsers(users []auth.AuthUser) {
	authenticator := auth.NewAuthenticator(users)
	authStore.SetAuthenticator(authenticator)
	if authenticator != nil {
		log.Infoln("Authentication of local server updated")
	}
}<|MERGE_RESOLUTION|>--- conflicted
+++ resolved
@@ -83,27 +83,16 @@
 
 	general := &config.General{
 		Inbound: config.Inbound{
-<<<<<<< HEAD
 			Port:              ports.Port,
 			SocksPort:         ports.SocksPort,
 			RedirPort:         ports.RedirPort,
 			MixedPort:         ports.MixedPort,
+			TProxyPort:        ports.TProxyPort,
 			ShadowSocksConfig: ports.ShadowSocksConfig,
 			TcpTunConfig:      ports.TcpTunConfig,
 			UdpTunConfig:      ports.UdpTunConfig,
 			Authentication:    authenticator,
 			AllowLan:          P.AllowLan(),
-			BindAddress:       P.BindAddress(),
-=======
-			Port:           ports.Port,
-			SocksPort:      ports.SocksPort,
-			RedirPort:      ports.RedirPort,
-			TProxyPort:     ports.TProxyPort,
-			MixedPort:      ports.MixedPort,
-			Authentication: authenticator,
-			AllowLan:       P.AllowLan(),
-			BindAddress:    P.BindAddress(),
->>>>>>> 1e5593f1
 		},
 		Mode:     tunnel.Mode(),
 		LogLevel: log.Level(),
