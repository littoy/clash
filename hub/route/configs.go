--- conflicted
+++ resolved
@@ -25,12 +25,12 @@
 }
 
 type configSchema struct {
-<<<<<<< HEAD
 	Port                   *int               `json:"port"`
 	SocksPort              *int               `json:"socks-port"`
 	RedirPort              *int               `json:"redir-port"`
 	TProxyPort             *int               `json:"tproxy-port"`
 	MixedPort              *int               `json:"mixed-port"`
+	Tun                    *config.Tun        `json:"tun"`
 	MixECConfig            *string            `json:"mixec-config"`
 	ShadowSocksConfig      *string            `json:"ss-config"`
 	TcptunConfig           *string            `json:"tcptun-config"`
@@ -42,19 +42,6 @@
 	IPv6                   *bool              `json:"ipv6"`
 	HealthCheckLazyDefault *bool              `json:"health-check-lazy-default"`
 	TouchAfterLazyPassNum  *int               `json:"touch-after-lazy-pass-num"`
-=======
-	Port        *int               `json:"port"`
-	SocksPort   *int               `json:"socks-port"`
-	RedirPort   *int               `json:"redir-port"`
-	TProxyPort  *int               `json:"tproxy-port"`
-	MixedPort   *int               `json:"mixed-port"`
-	Tun         *config.Tun        `json:"tun"`
-	AllowLan    *bool              `json:"allow-lan"`
-	BindAddress *string            `json:"bind-address"`
-	Mode        *tunnel.TunnelMode `json:"mode"`
-	LogLevel    *log.LogLevel      `json:"log-level"`
-	IPv6        *bool              `json:"ipv6"`
->>>>>>> b2bbdf5c
 }
 
 func getConfigs(w http.ResponseWriter, r *http.Request) {
