package route

import (
	"net/http"
	"path/filepath"

	"github.com/wwqgtxx/clashr/config"
	"github.com/wwqgtxx/clashr/hub/executor"
	"github.com/wwqgtxx/clashr/log"
	P "github.com/wwqgtxx/clashr/proxy"
	"github.com/wwqgtxx/clashr/tunnel"

	"github.com/go-chi/chi"
	"github.com/go-chi/render"
)

func configRouter() http.Handler {
	r := chi.NewRouter()
	r.Get("/", getConfigs)
	r.Put("/", updateConfigs)
	r.Patch("/", patchConfigs)
	return r
}

type configSchema struct {
<<<<<<< HEAD
	Port              *int               `json:"port"`
	SocksPort         *int               `json:"socks-port"`
	RedirPort         *int               `json:"redir-port"`
	ShadowSocksConfig *string            `json:"ss-config"`
	TcptunConfig      *string            `json:"tcptun-config"`
	UdptunConfig      *string            `json:"udptun-config"`
	AllowLan          *bool              `json:"allow-lan"`
	BindAddress       *string            `json:"bind-address"`
	Mode              *tunnel.TunnelMode `json:"mode"`
	LogLevel          *log.LogLevel      `json:"log-level"`
=======
	Port        *int               `json:"port"`
	SocksPort   *int               `json:"socks-port"`
	RedirPort   *int               `json:"redir-port"`
	MixedPort   *int               `json:"mixed-port"`
	AllowLan    *bool              `json:"allow-lan"`
	BindAddress *string            `json:"bind-address"`
	Mode        *tunnel.TunnelMode `json:"mode"`
	LogLevel    *log.LogLevel      `json:"log-level"`
>>>>>>> d628fd7f
}

func getConfigs(w http.ResponseWriter, r *http.Request) {
	general := executor.GetGeneral()
	render.JSON(w, r, general)
}

func pointerOrDefault(p *int, def int) int {
	if p != nil {
		return *p
	}

	return def
}

func pointerOrDefault_string(p *string, def string) string {
	if p != nil {
		return *p
	}

	return def
}

func patchConfigs(w http.ResponseWriter, r *http.Request) {
	general := &configSchema{}
	if err := render.DecodeJSON(r.Body, general); err != nil {
		render.Status(r, http.StatusBadRequest)
		render.JSON(w, r, ErrBadRequest)
		return
	}

	if general.AllowLan != nil {
		P.SetAllowLan(*general.AllowLan)
	}

	if general.BindAddress != nil {
		P.SetBindAddress(*general.BindAddress)
	}

	ports := P.GetPorts()
<<<<<<< HEAD
	_ = P.ReCreateHTTP(pointerOrDefault(general.Port, ports.Port))
	_ = P.ReCreateSocks(pointerOrDefault(general.SocksPort, ports.SocksPort))
	_ = P.ReCreateRedir(pointerOrDefault(general.RedirPort, ports.RedirPort))
	_ = P.ReCreateShadowSocks(pointerOrDefault_string(general.ShadowSocksConfig, ports.ShadowSocksConfig))
	_ = P.ReCreateTcpTun(pointerOrDefault_string(general.TcptunConfig, ports.TcpTunConfig))
	_ = P.ReCreateUdpTun(pointerOrDefault_string(general.UdptunConfig, ports.UdpTunConfig))
=======
	P.ReCreateHTTP(pointerOrDefault(general.Port, ports.Port))
	P.ReCreateSocks(pointerOrDefault(general.SocksPort, ports.SocksPort))
	P.ReCreateRedir(pointerOrDefault(general.RedirPort, ports.RedirPort))
	P.ReCreateMixed(pointerOrDefault(general.MixedPort, ports.MixedPort))
>>>>>>> d628fd7f

	if general.Mode != nil {
		tunnel.SetMode(*general.Mode)
	}

	if general.LogLevel != nil {
		log.SetLevel(*general.LogLevel)
	}

	render.NoContent(w, r)
}

type updateConfigRequest struct {
	Path    string `json:"path"`
	Payload string `json:"payload"`
}

func updateConfigs(w http.ResponseWriter, r *http.Request) {
	req := updateConfigRequest{}
	if err := render.DecodeJSON(r.Body, &req); err != nil {
		render.Status(r, http.StatusBadRequest)
		render.JSON(w, r, ErrBadRequest)
		return
	}

	force := r.URL.Query().Get("force") == "true"
	var cfg *config.Config
	var err error

	if req.Payload != "" {
		cfg, err = executor.ParseWithBytes([]byte(req.Payload))
		if err != nil {
			render.Status(r, http.StatusBadRequest)
			render.JSON(w, r, newError(err.Error()))
			return
		}
	} else {
		if !filepath.IsAbs(req.Path) {
			render.Status(r, http.StatusBadRequest)
			render.JSON(w, r, newError("path is not a absoluted path"))
			return
		}

		cfg, err = executor.ParseWithPath(req.Path)
		if err != nil {
			render.Status(r, http.StatusBadRequest)
			render.JSON(w, r, newError(err.Error()))
			return
		}
	}

	executor.ApplyConfig(cfg, force)
	render.NoContent(w, r)
}<|MERGE_RESOLUTION|>--- conflicted
+++ resolved
@@ -23,10 +23,10 @@
 }
 
 type configSchema struct {
-<<<<<<< HEAD
 	Port              *int               `json:"port"`
 	SocksPort         *int               `json:"socks-port"`
 	RedirPort         *int               `json:"redir-port"`
+	MixedPort         *int               `json:"mixed-port"`
 	ShadowSocksConfig *string            `json:"ss-config"`
 	TcptunConfig      *string            `json:"tcptun-config"`
 	UdptunConfig      *string            `json:"udptun-config"`
@@ -34,16 +34,6 @@
 	BindAddress       *string            `json:"bind-address"`
 	Mode              *tunnel.TunnelMode `json:"mode"`
 	LogLevel          *log.LogLevel      `json:"log-level"`
-=======
-	Port        *int               `json:"port"`
-	SocksPort   *int               `json:"socks-port"`
-	RedirPort   *int               `json:"redir-port"`
-	MixedPort   *int               `json:"mixed-port"`
-	AllowLan    *bool              `json:"allow-lan"`
-	BindAddress *string            `json:"bind-address"`
-	Mode        *tunnel.TunnelMode `json:"mode"`
-	LogLevel    *log.LogLevel      `json:"log-level"`
->>>>>>> d628fd7f
 }
 
 func getConfigs(w http.ResponseWriter, r *http.Request) {
@@ -84,19 +74,13 @@
 	}
 
 	ports := P.GetPorts()
-<<<<<<< HEAD
 	_ = P.ReCreateHTTP(pointerOrDefault(general.Port, ports.Port))
 	_ = P.ReCreateSocks(pointerOrDefault(general.SocksPort, ports.SocksPort))
 	_ = P.ReCreateRedir(pointerOrDefault(general.RedirPort, ports.RedirPort))
+	_ = P.ReCreateMixed(pointerOrDefault(general.MixedPort, ports.MixedPort))
 	_ = P.ReCreateShadowSocks(pointerOrDefault_string(general.ShadowSocksConfig, ports.ShadowSocksConfig))
 	_ = P.ReCreateTcpTun(pointerOrDefault_string(general.TcptunConfig, ports.TcpTunConfig))
 	_ = P.ReCreateUdpTun(pointerOrDefault_string(general.UdptunConfig, ports.UdpTunConfig))
-=======
-	P.ReCreateHTTP(pointerOrDefault(general.Port, ports.Port))
-	P.ReCreateSocks(pointerOrDefault(general.SocksPort, ports.SocksPort))
-	P.ReCreateRedir(pointerOrDefault(general.RedirPort, ports.RedirPort))
-	P.ReCreateMixed(pointerOrDefault(general.MixedPort, ports.MixedPort))
->>>>>>> d628fd7f
 
 	if general.Mode != nil {
 		tunnel.SetMode(*general.Mode)
