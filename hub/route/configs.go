--- conflicted
+++ resolved
@@ -23,10 +23,10 @@
 }
 
 type configSchema struct {
-<<<<<<< HEAD
 	Port              *int               `json:"port"`
 	SocksPort         *int               `json:"socks-port"`
 	RedirPort         *int               `json:"redir-port"`
+	Tun               *config.Tun        `json:"tun"`
 	MixedPort         *int               `json:"mixed-port"`
 	ShadowSocksConfig *string            `json:"ss-config"`
 	TcptunConfig      *string            `json:"tcptun-config"`
@@ -35,16 +35,6 @@
 	BindAddress       *string            `json:"bind-address"`
 	Mode              *tunnel.TunnelMode `json:"mode"`
 	LogLevel          *log.LogLevel      `json:"log-level"`
-=======
-	Port        *int               `json:"port"`
-	SocksPort   *int               `json:"socks-port"`
-	RedirPort   *int               `json:"redir-port"`
-	Tun         *config.Tun        `json:"tun"`
-	AllowLan    *bool              `json:"allow-lan"`
-	BindAddress *string            `json:"bind-address"`
-	Mode        *tunnel.TunnelMode `json:"mode"`
-	LogLevel    *log.LogLevel      `json:"log-level"`
->>>>>>> 5e4b94d5
 }
 
 func getConfigs(w http.ResponseWriter, r *http.Request) {
@@ -85,7 +75,6 @@
 	}
 
 	ports := P.GetPorts()
-<<<<<<< HEAD
 	_ = P.ReCreateHTTP(pointerOrDefault(general.Port, ports.Port))
 	_ = P.ReCreateSocks(pointerOrDefault(general.SocksPort, ports.SocksPort))
 	_ = P.ReCreateRedir(pointerOrDefault(general.RedirPort, ports.RedirPort))
@@ -93,10 +82,6 @@
 	_ = P.ReCreateShadowSocks(pointerOrDefault_string(general.ShadowSocksConfig, ports.ShadowSocksConfig))
 	_ = P.ReCreateTcpTun(pointerOrDefault_string(general.TcptunConfig, ports.TcpTunConfig))
 	_ = P.ReCreateUdpTun(pointerOrDefault_string(general.UdptunConfig, ports.UdpTunConfig))
-=======
-	P.ReCreateHTTP(pointerOrDefault(general.Port, ports.Port))
-	P.ReCreateSocks(pointerOrDefault(general.SocksPort, ports.SocksPort))
-	P.ReCreateRedir(pointerOrDefault(general.RedirPort, ports.RedirPort))
 	if general.Tun != nil {
 		if err := P.ReCreateTun(*general.Tun); err != nil {
 			render.Status(r, http.StatusBadRequest)
@@ -104,7 +89,6 @@
 			return
 		}
 	}
->>>>>>> 5e4b94d5
 
 	if general.Mode != nil {
 		tunnel.SetMode(*general.Mode)
