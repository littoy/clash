--- conflicted
+++ resolved
@@ -23,10 +23,10 @@
 }
 
 type configSchema struct {
-<<<<<<< HEAD
 	Port              *int               `json:"port"`
 	SocksPort         *int               `json:"socks-port"`
 	RedirPort         *int               `json:"redir-port"`
+	TProxyPort        *int               `json:"tproxy-port"`
 	MixedPort         *int               `json:"mixed-port"`
 	ShadowSocksConfig *string            `json:"ss-config"`
 	TcptunConfig      *string            `json:"tcptun-config"`
@@ -35,17 +35,6 @@
 	BindAddress       *string            `json:"bind-address"`
 	Mode              *tunnel.TunnelMode `json:"mode"`
 	LogLevel          *log.LogLevel      `json:"log-level"`
-=======
-	Port        *int               `json:"port"`
-	SocksPort   *int               `json:"socks-port"`
-	RedirPort   *int               `json:"redir-port"`
-	TProxyPort  *int               `json:"tproxy-port"`
-	MixedPort   *int               `json:"mixed-port"`
-	AllowLan    *bool              `json:"allow-lan"`
-	BindAddress *string            `json:"bind-address"`
-	Mode        *tunnel.TunnelMode `json:"mode"`
-	LogLevel    *log.LogLevel      `json:"log-level"`
->>>>>>> 1e5593f1
 }
 
 func getConfigs(w http.ResponseWriter, r *http.Request) {
@@ -86,21 +75,14 @@
 	}
 
 	ports := P.GetPorts()
-<<<<<<< HEAD
 	_ = P.ReCreateHTTP(pointerOrDefault(general.Port, ports.Port))
 	_ = P.ReCreateSocks(pointerOrDefault(general.SocksPort, ports.SocksPort))
 	_ = P.ReCreateRedir(pointerOrDefault(general.RedirPort, ports.RedirPort))
+	_ = P.ReCreateTProxy(pointerOrDefault(general.TProxyPort, ports.TProxyPort))
 	_ = P.ReCreateMixed(pointerOrDefault(general.MixedPort, ports.MixedPort))
 	_ = P.ReCreateShadowSocks(pointerOrDefault_string(general.ShadowSocksConfig, ports.ShadowSocksConfig))
 	_ = P.ReCreateTcpTun(pointerOrDefault_string(general.TcptunConfig, ports.TcpTunConfig))
 	_ = P.ReCreateUdpTun(pointerOrDefault_string(general.UdptunConfig, ports.UdpTunConfig))
-=======
-	P.ReCreateHTTP(pointerOrDefault(general.Port, ports.Port))
-	P.ReCreateSocks(pointerOrDefault(general.SocksPort, ports.SocksPort))
-	P.ReCreateRedir(pointerOrDefault(general.RedirPort, ports.RedirPort))
-	P.ReCreateTProxy(pointerOrDefault(general.TProxyPort, ports.TProxyPort))
-	P.ReCreateMixed(pointerOrDefault(general.MixedPort, ports.MixedPort))
->>>>>>> 1e5593f1
 
 	if general.Mode != nil {
 		tunnel.SetMode(*general.Mode)
