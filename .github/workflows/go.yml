--- conflicted
+++ resolved
@@ -9,12 +9,7 @@
       - name: Setup Go
         uses: actions/setup-go@v2
         with:
-<<<<<<< HEAD
-          stable: false
-          go-version: '1.16.0-rc1'
-=======
           go-version: 1.16
->>>>>>> b3c1b4a8
 
       - name: Check out code into the Go module directory
         uses: actions/checkout@v2
