name: Go
on: [push, pull_request]
jobs:

  build:
    name: Build
    runs-on: ubuntu-latest
    steps:
      - name: Setup Go
        uses: actions/setup-go@v2
        with:
          go-version: 1.14.x

      - name: Check out code into the Go module directory
<<<<<<< HEAD
        uses: actions/checkout@v1
=======
        uses: actions/checkout@v2
>>>>>>> 9f8163e0

      - name: Cache go module
        uses: actions/cache@v2
        with:
          path: ~/go/pkg/mod
          key: ${{ runner.os }}-go-${{ hashFiles('**/go.sum') }}
          restore-keys: |
            ${{ runner.os }}-go-

      - name: Get dependencies and run test
        run: |
          go test ./...

      - name: Build
#        if: startsWith(github.ref, 'refs/tags/')
        env:
          NAME: clashr
          BINDIR: bin
        run: make -j$(nproc) releases

      - name: Update Artifact
        uses: actions/upload-artifact@v1
        with:
          name: bin
          path: bin/

      - name: Upload Release
        uses: softprops/action-gh-release@v1
        if: startsWith(github.ref, 'refs/tags/')
        env:
          GITHUB_TOKEN: ${{ secrets.GITHUB_TOKEN }}
        with:
          files: bin/*
          draft: true
          prerelease: true<|MERGE_RESOLUTION|>--- conflicted
+++ resolved
@@ -12,11 +12,7 @@
           go-version: 1.14.x
 
       - name: Check out code into the Go module directory
-<<<<<<< HEAD
-        uses: actions/checkout@v1
-=======
         uses: actions/checkout@v2
->>>>>>> 9f8163e0
 
       - name: Cache go module
         uses: actions/cache@v2
