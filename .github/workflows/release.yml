--- conflicted
+++ resolved
@@ -71,7 +71,7 @@
           go install src.techknowlogick.com/xgo@latest
 
       - name: Build
-        if: startsWith(github.ref, 'refs/tags/')
+        #if: startsWith(github.ref, 'refs/tags/')
         env:
           NAME: clash
           BINDIR: bin
@@ -79,7 +79,6 @@
           make -j releases
           #ls -lahF bin/python/
 
-<<<<<<< HEAD
       - name: Prepare upload
         if: startsWith(github.ref, 'refs/tags/') == false
         run: |
@@ -94,20 +93,6 @@
           name: clash_${{ env.FILE_SHA }}${{ env.FILE_DATE }}
           path: |
             bin/*
-=======
-      #- name: Prepare upload
-      #  run: |
-      #    echo "FILE_DATE=_$(date +"%Y%m%d%H%M")" >> $GITHUB_ENV
-      #    echo "FILE_SHA=$(git describe --tags --always 2>/dev/null)" >> $GITHUB_ENV
-      #
-      #- name: Upload files to Artifacts
-      #  uses: actions/upload-artifact@v2
-      #  if: startsWith(github.ref, 'refs/tags/') == false
-      #  with:
-      #    name: clash_${{ env.FILE_SHA }}${{ env.FILE_DATE }}
-      #    path: |
-      #      bin/*
->>>>>>> bf9eb000
 
       - name: Upload Release
         uses: softprops/action-gh-release@v1
@@ -118,12 +103,11 @@
           prerelease: true
           generate_release_notes: true
 
-<<<<<<< HEAD
-      - name: Delete workflow runs
-        uses: GitRML/delete-workflow-runs@main
-        with:
-          retain_days: 1
-          keep_minimum_runs: 2
+      #- name: Delete workflow runs
+      #  uses: GitRML/delete-workflow-runs@main
+      #  with:
+      #    retain_days: 1
+      #    keep_minimum_runs: 2
 
       - name: Remove old Releases
         uses: dev-drprasad/delete-older-releases@v0.2.0
@@ -133,11 +117,4 @@
           delete_tags: true
           delete_tag_pattern: plus-pro
         env:
-          GITHUB_TOKEN: ${{ secrets.GITHUB_TOKEN }}
-=======
-      #- name: Delete workflow runs
-      #  uses: GitRML/delete-workflow-runs@main
-      #  with:
-      #    retain_days: 1
-      #    keep_minimum_runs: 2
->>>>>>> bf9eb000
+          GITHUB_TOKEN: ${{ secrets.GITHUB_TOKEN }}