--- conflicted
+++ resolved
@@ -47,11 +47,7 @@
 	TLS            bool
 	SkipCertVerify bool
 	ServerName     string
-<<<<<<< HEAD
-	SessionCache   tls.ClientSessionCache
 	Ed             uint32
-=======
->>>>>>> dff1e8f1
 }
 
 // Read implements net.Conn.Read()
