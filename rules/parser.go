--- conflicted
+++ resolved
@@ -19,15 +19,9 @@
 	case "DOMAIN-SUFFIX":
 		parsed = NewDomainSuffix(payload, target, network)
 	case "DOMAIN-KEYWORD":
-<<<<<<< HEAD
-		parsed = NewDomainKeyword(payload, target)
-	case "GEOSITE":
-		parsed = NewGEOSITE(payload, target)
-=======
 		parsed = NewDomainKeyword(payload, target, network)
 	case "GEOSITE":
 		parsed = NewGEOSITE(payload, target, network)
->>>>>>> 35b00fa4
 	case "GEOIP":
 		noResolve := HasNoResolve(params)
 		parsed = NewGEOIP(payload, target, noResolve, network)
