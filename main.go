package main

import (
	"flag"
	"fmt"
	"os"
	"os/signal"
	"path/filepath"
	"runtime"
	"syscall"

	"github.com/Dreamacro/clash/config"
	C "github.com/Dreamacro/clash/constant"
	"github.com/Dreamacro/clash/hub"
	"github.com/Dreamacro/clash/hub/executor"
	"github.com/Dreamacro/clash/log"
)

var (
	flagset            map[string]bool
	version            bool
	testConfig         bool
	homeDir            string
	configFile         string
	externalUI         string
	externalController string
	secret             string
)

func init() {
	flag.StringVar(&homeDir, "d", "", "set configuration directory")
	flag.StringVar(&configFile, "f", "", "specify configuration file")
	flag.StringVar(&externalUI, "ext-ui", "", "override external ui directory")
	flag.StringVar(&externalController, "ext-ctl", "", "override external controller address")
	flag.StringVar(&secret, "secret", "", "override secret for RESTful API")
	flag.BoolVar(&version, "v", false, "show current version of clash")
	flag.BoolVar(&testConfig, "t", false, "test configuration and exit")
	flag.Parse()

	flagset = map[string]bool{}
	flag.Visit(func(f *flag.Flag) {
		flagset[f.Name] = true
	})
}

func main() {
	if version {
		fmt.Printf("Clash %s %s %s with %s %s\n", C.Version, runtime.GOOS, runtime.GOARCH, runtime.Version(), C.BuildTime)
		return
	}

	if homeDir != "" {
		if !filepath.IsAbs(homeDir) {
			currentDir, _ := os.Getwd()
			homeDir = filepath.Join(currentDir, homeDir)
		}
		C.SetHomeDir(homeDir)
	}

	if configFile != "" {
		if !filepath.IsAbs(configFile) {
			currentDir, _ := os.Getwd()
			configFile = filepath.Join(currentDir, configFile)
		}
		C.SetConfig(configFile)
	} else {
		configFile := filepath.Join(C.Path.HomeDir(), C.Path.Config())
		C.SetConfig(configFile)
	}

	if err := config.Init(C.Path.HomeDir()); err != nil {
		log.Fatalln("Initial configuration directory error: %s", err.Error())
	}

	if testConfig {
		if _, err := executor.Parse(); err != nil {
			log.Errorln(err.Error())
			fmt.Printf("configuration file %s test failed\n", C.Path.Config())
			os.Exit(1)
		}
		fmt.Printf("configuration file %s test is successful\n", C.Path.Config())
		return
	}

	var options []hub.Option
	if flagset["ext-ui"] {
		options = append(options, hub.WithExternalUI(externalUI))
	}
	if flagset["ext-ctl"] {
		options = append(options, hub.WithExternalController(externalController))
	}
	if flagset["secret"] {
		options = append(options, hub.WithSecret(secret))
	}

	if err := hub.Parse(options...); err != nil {
		log.Fatalln("Parse config error: %s", err.Error())
	}

	sigCh := make(chan os.Signal, 1)
<<<<<<< HEAD
	signal.Notify(sigCh, syscall.SIGINT, syscall.SIGKILL, syscall.SIGTERM)
=======
	signal.Notify(sigCh, syscall.SIGHUP, syscall.SIGINT, syscall.SIGTERM)
>>>>>>> 35b00fa4
	<-sigCh

	// clean up
	log.Warnln("Clash clean up")
	hub.CleanUp()

	log.Warnln("Clash shutting down")
}<|MERGE_RESOLUTION|>--- conflicted
+++ resolved
@@ -98,11 +98,7 @@
 	}
 
 	sigCh := make(chan os.Signal, 1)
-<<<<<<< HEAD
-	signal.Notify(sigCh, syscall.SIGINT, syscall.SIGKILL, syscall.SIGTERM)
-=======
 	signal.Notify(sigCh, syscall.SIGHUP, syscall.SIGINT, syscall.SIGTERM)
->>>>>>> 35b00fa4
 	<-sigCh
 
 	// clean up
