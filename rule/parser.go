package rules

import (
	"fmt"

	C "github.com/Dreamacro/clash/constant"
)

func ParseRule(tp, payload, target string, params []string) (C.Rule, error) {
	var (
		parseErr error
		parsed   C.Rule
	)

	ruleExtra := &C.RuleExtra{
		Network:      findNetwork(params),
		SourceIPs:    findSourceIPs(params),
		ProcessNames: findProcessName(params),
	}

	switch tp {
	case "DOMAIN":
		parsed = NewDomain(payload, target, ruleExtra)
	case "DOMAIN-SUFFIX":
		parsed = NewDomainSuffix(payload, target, ruleExtra)
	case "DOMAIN-KEYWORD":
		parsed = NewDomainKeyword(payload, target, ruleExtra)
	case "GEOSITE":
		parsed, parseErr = NewGEOSITE(payload, target, ruleExtra)
	case "GEOIP":
		noResolve := HasNoResolve(params)
		parsed, parseErr = NewGEOIP(payload, target, noResolve, ruleExtra)
	case "IP-CIDR", "IP-CIDR6":
		noResolve := HasNoResolve(params)
		parsed, parseErr = NewIPCIDR(payload, target, ruleExtra, WithIPCIDRNoResolve(noResolve))
	case "SRC-IP-CIDR":
		parsed, parseErr = NewIPCIDR(payload, target, ruleExtra, WithIPCIDRSourceIP(true), WithIPCIDRNoResolve(true))
	case "SRC-PORT":
		parsed, parseErr = NewPort(payload, target, true, ruleExtra)
	case "DST-PORT":
		parsed, parseErr = NewPort(payload, target, false, ruleExtra)
	case "PROCESS-NAME":
<<<<<<< HEAD
		parsed, parseErr = NewProcess(payload, target, ruleExtra)
=======
		parsed, parseErr = NewProcess(payload, target, true)
	case "PROCESS-PATH":
		parsed, parseErr = NewProcess(payload, target, false)
>>>>>>> 8c9e0b38
	case "MATCH":
		parsed = NewMatch(target, ruleExtra)
	default:
		parseErr = fmt.Errorf("unsupported rule type %s", tp)
	}

	return parsed, parseErr
}<|MERGE_RESOLUTION|>--- conflicted
+++ resolved
@@ -40,13 +40,9 @@
 	case "DST-PORT":
 		parsed, parseErr = NewPort(payload, target, false, ruleExtra)
 	case "PROCESS-NAME":
-<<<<<<< HEAD
-		parsed, parseErr = NewProcess(payload, target, ruleExtra)
-=======
-		parsed, parseErr = NewProcess(payload, target, true)
+		parsed, parseErr = NewProcess(payload, target, true, ruleExtra)
 	case "PROCESS-PATH":
-		parsed, parseErr = NewProcess(payload, target, false)
->>>>>>> 8c9e0b38
+		parsed, parseErr = NewProcess(payload, target, false, ruleExtra)
 	case "MATCH":
 		parsed = NewMatch(target, ruleExtra)
 	default:
