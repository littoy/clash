--- conflicted
+++ resolved
@@ -48,7 +48,6 @@
 	return !g.noResolveIP
 }
 
-<<<<<<< HEAD
 func (g *GEOIP) RuleExtra() *C.RuleExtra {
 	return g.ruleExtra
 }
@@ -57,14 +56,11 @@
 	return g.country
 }
 
-func NewGEOIP(country string, adapter string, noResolveIP bool, ruleExtra *C.RuleExtra) (*GEOIP, error) {
-=======
 func (g *GEOIP) ShouldFindProcess() bool {
 	return false
 }
 
-func NewGEOIP(country string, adapter string, noResolveIP bool) *GEOIP {
->>>>>>> 8c9e0b38
+func NewGEOIP(country string, adapter string, noResolveIP bool, ruleExtra *C.RuleExtra) (*GEOIP, error) {
 	geoip := &GEOIP{
 		country:     country,
 		adapter:     adapter,
