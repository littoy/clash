package rules

import (
	"net"

	C "github.com/Dreamacro/clash/constant"
)

type IPCIDROption func(*IPCIDR)

func WithIPCIDRSourceIP(b bool) IPCIDROption {
	return func(i *IPCIDR) {
		i.isSourceIP = b
	}
}

func WithIPCIDRNoResolve(noResolve bool) IPCIDROption {
	return func(i *IPCIDR) {
		i.noResolveIP = noResolve
	}
}

type IPCIDR struct {
	ipnet       *net.IPNet
	adapter     string
	ruleExtra   *C.RuleExtra
	isSourceIP  bool
	noResolveIP bool
}

func (i *IPCIDR) RuleType() C.RuleType {
	if i.isSourceIP {
		return C.SrcIPCIDR
	}
	return C.IPCIDR
}

func (i *IPCIDR) Match(metadata *C.Metadata) bool {
	ip := metadata.DstIP
	if i.isSourceIP {
		ip = metadata.SrcIP
	}
	return ip != nil && i.ipnet.Contains(ip)
}

func (i *IPCIDR) Adapter() string {
	return i.adapter
}

func (i *IPCIDR) Payload() string {
	return i.ipnet.String()
}

func (i *IPCIDR) ShouldResolveIP() bool {
	return !i.noResolveIP
}

<<<<<<< HEAD
func (i *IPCIDR) RuleExtra() *C.RuleExtra {
	return i.ruleExtra
}

func NewIPCIDR(s string, adapter string, ruleExtra *C.RuleExtra, opts ...IPCIDROption) (*IPCIDR, error) {
=======
func (i *IPCIDR) ShouldFindProcess() bool {
	return false
}

func NewIPCIDR(s string, adapter string, opts ...IPCIDROption) (*IPCIDR, error) {
>>>>>>> 8c9e0b38
	_, ipnet, err := net.ParseCIDR(s)
	if err != nil {
		return nil, errPayload
	}

	ipcidr := &IPCIDR{
		ipnet:     ipnet,
		adapter:   adapter,
		ruleExtra: ruleExtra,
	}

	for _, o := range opts {
		o(ipcidr)
	}

	return ipcidr, nil
}<|MERGE_RESOLUTION|>--- conflicted
+++ resolved
@@ -55,19 +55,15 @@
 	return !i.noResolveIP
 }
 
-<<<<<<< HEAD
 func (i *IPCIDR) RuleExtra() *C.RuleExtra {
 	return i.ruleExtra
 }
 
-func NewIPCIDR(s string, adapter string, ruleExtra *C.RuleExtra, opts ...IPCIDROption) (*IPCIDR, error) {
-=======
 func (i *IPCIDR) ShouldFindProcess() bool {
 	return false
 }
 
-func NewIPCIDR(s string, adapter string, opts ...IPCIDROption) (*IPCIDR, error) {
->>>>>>> 8c9e0b38
+func NewIPCIDR(s string, adapter string, ruleExtra *C.RuleExtra, opts ...IPCIDROption) (*IPCIDR, error) {
 	_, ipnet, err := net.ParseCIDR(s)
 	if err != nil {
 		return nil, errPayload
