package rules

import (
	"path/filepath"
	"strings"

	C "github.com/Dreamacro/clash/constant"
)

type Process struct {
<<<<<<< HEAD
	adapter   string
	process   string
	ruleExtra *C.RuleExtra
=======
	adapter  string
	process  string
	nameOnly bool
>>>>>>> 8c9e0b38
}

func (ps *Process) RuleType() C.RuleType {
	return C.Process
}

func (ps *Process) Match(metadata *C.Metadata) bool {
<<<<<<< HEAD
	if metadata.Process != "" {
		return strings.EqualFold(metadata.Process, ps.process)
	}

	key := fmt.Sprintf("%s:%s:%s", metadata.NetWork.String(), metadata.SrcIP.String(), metadata.SrcPort)
	cached, hit := processCache.Get(key)
	if !hit {
		srcPort, err := strconv.Atoi(metadata.SrcPort)
		if err != nil {
			processCache.Set(key, "")
			return false
		}

		name, err := process.FindProcessName(metadata.NetWork.String(), metadata.SrcIP, srcPort)
		if err != nil {
			log.Debugln("[Rule] find process name %s error: %s", C.Process.String(), err.Error())
		}

		processCache.Set(key, name)

		cached = name
	}

	metadata.Process = cached.(string)

	return strings.EqualFold(metadata.Process, ps.process)
=======
	if ps.nameOnly {
		return strings.EqualFold(filepath.Base(metadata.ProcessPath), ps.process)
	}

	return strings.EqualFold(metadata.ProcessPath, ps.process)
>>>>>>> 8c9e0b38
}

func (ps *Process) Adapter() string {
	return ps.adapter
}

func (ps *Process) Payload() string {
	return ps.process
}

func (ps *Process) ShouldResolveIP() bool {
	return false
}

<<<<<<< HEAD
func (ps *Process) RuleExtra() *C.RuleExtra {
	return ps.ruleExtra
}

func NewProcess(process string, adapter string, ruleExtra *C.RuleExtra) (*Process, error) {
	return &Process{
		adapter:   adapter,
		process:   process,
		ruleExtra: ruleExtra,
=======
func (ps *Process) ShouldFindProcess() bool {
	return true
}

func NewProcess(process string, adapter string, nameOnly bool) (*Process, error) {
	return &Process{
		adapter:  adapter,
		process:  process,
		nameOnly: nameOnly,
>>>>>>> 8c9e0b38
	}, nil
}<|MERGE_RESOLUTION|>--- conflicted
+++ resolved
@@ -8,15 +8,10 @@
 )
 
 type Process struct {
-<<<<<<< HEAD
 	adapter   string
 	process   string
 	ruleExtra *C.RuleExtra
-=======
-	adapter  string
-	process  string
-	nameOnly bool
->>>>>>> 8c9e0b38
+	nameOnly  bool
 }
 
 func (ps *Process) RuleType() C.RuleType {
@@ -24,40 +19,11 @@
 }
 
 func (ps *Process) Match(metadata *C.Metadata) bool {
-<<<<<<< HEAD
-	if metadata.Process != "" {
-		return strings.EqualFold(metadata.Process, ps.process)
-	}
-
-	key := fmt.Sprintf("%s:%s:%s", metadata.NetWork.String(), metadata.SrcIP.String(), metadata.SrcPort)
-	cached, hit := processCache.Get(key)
-	if !hit {
-		srcPort, err := strconv.Atoi(metadata.SrcPort)
-		if err != nil {
-			processCache.Set(key, "")
-			return false
-		}
-
-		name, err := process.FindProcessName(metadata.NetWork.String(), metadata.SrcIP, srcPort)
-		if err != nil {
-			log.Debugln("[Rule] find process name %s error: %s", C.Process.String(), err.Error())
-		}
-
-		processCache.Set(key, name)
-
-		cached = name
-	}
-
-	metadata.Process = cached.(string)
-
-	return strings.EqualFold(metadata.Process, ps.process)
-=======
 	if ps.nameOnly {
 		return strings.EqualFold(filepath.Base(metadata.ProcessPath), ps.process)
 	}
 
 	return strings.EqualFold(metadata.ProcessPath, ps.process)
->>>>>>> 8c9e0b38
 }
 
 func (ps *Process) Adapter() string {
@@ -72,26 +38,19 @@
 	return false
 }
 
-<<<<<<< HEAD
 func (ps *Process) RuleExtra() *C.RuleExtra {
 	return ps.ruleExtra
 }
 
-func NewProcess(process string, adapter string, ruleExtra *C.RuleExtra) (*Process, error) {
-	return &Process{
-		adapter:   adapter,
-		process:   process,
-		ruleExtra: ruleExtra,
-=======
 func (ps *Process) ShouldFindProcess() bool {
 	return true
 }
 
-func NewProcess(process string, adapter string, nameOnly bool) (*Process, error) {
+func NewProcess(process string, adapter string, nameOnly bool, ruleExtra *C.RuleExtra) (*Process, error) {
 	return &Process{
-		adapter:  adapter,
-		process:  process,
-		nameOnly: nameOnly,
->>>>>>> 8c9e0b38
+		adapter:   adapter,
+		process:   process,
+		nameOnly:  nameOnly,
+		ruleExtra: ruleExtra,
 	}, nil
 }