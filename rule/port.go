--- conflicted
+++ resolved
@@ -47,21 +47,16 @@
 	return false
 }
 
-<<<<<<< HEAD
 func (p *Port) RuleExtra() *C.RuleExtra {
 	return p.ruleExtra
 }
 
-func (p *Port) matchPortReal(portRef string) bool {
-	port, err := strconv.Atoi(portRef)
-=======
 func (p *Port) ShouldFindProcess() bool {
 	return false
 }
 
-func NewPort(port string, adapter string, isSource bool) (*Port, error) {
-	_, err := strconv.ParseUint(port, 10, 16)
->>>>>>> 8c9e0b38
+func (p *Port) matchPortReal(portRef string) bool {
+	port, err := strconv.Atoi(portRef)
 	if err != nil {
 		return false
 	}
