--- conflicted
+++ resolved
@@ -36,19 +36,15 @@
 	return false
 }
 
-<<<<<<< HEAD
 func (dk *DomainKeyword) RuleExtra() *C.RuleExtra {
 	return dk.ruleExtra
 }
 
-func NewDomainKeyword(keyword string, adapter string, ruleExtra *C.RuleExtra) *DomainKeyword {
-=======
 func (dk *DomainKeyword) ShouldFindProcess() bool {
 	return false
 }
 
-func NewDomainKeyword(keyword string, adapter string) *DomainKeyword {
->>>>>>> 8c9e0b38
+func NewDomainKeyword(keyword string, adapter string, ruleExtra *C.RuleExtra) *DomainKeyword {
 	return &DomainKeyword{
 		keyword:   strings.ToLower(keyword),
 		adapter:   adapter,
