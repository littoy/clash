package tunnel

import (
	"encoding/json"
	"errors"
)

type TunnelMode int

var (
	// ModeMapping is a mapping for Mode enum
	ModeMapping = map[string]TunnelMode{
		Global.String(): Global,
		Rule.String():   Rule,
		Direct.String(): Direct,
	}
)

const (
	Global TunnelMode = iota
	Rule
	Direct
)

// UnmarshalJSON unserialize Mode
<<<<<<< HEAD
func (m *Mode) UnmarshalJSON(data []byte) (err error) {
=======
func (m *TunnelMode) UnmarshalJSON(data []byte) error {
>>>>>>> 609869bf
	var tp string
	err = json.Unmarshal(data, &tp)
	mode, exist := ModeMapping[tp]
	if !exist {
		return errors.New("invalid mode")
	}
	*m = mode
	return
}

// UnmarshalYAML unserialize Mode with yaml
<<<<<<< HEAD
func (m *Mode) UnmarshalYAML(unmarshal func(interface{}) error) (err error) {
=======
func (m *TunnelMode) UnmarshalYAML(unmarshal func(interface{}) error) error {
>>>>>>> 609869bf
	var tp string
	err = unmarshal(&tp)
	mode, exist := ModeMapping[tp]
	if !exist {
		return errors.New("invalid mode")
	}
	*m = mode
	return
}

// MarshalJSON serialize Mode
func (m TunnelMode) MarshalJSON() ([]byte, error) {
	return json.Marshal(m.String())
}

func (m TunnelMode) String() string {
	switch m {
	case Global:
		return "Global"
	case Rule:
		return "Rule"
	case Direct:
		return "Direct"
	default:
		return "Unknown"
	}
}<|MERGE_RESOLUTION|>--- conflicted
+++ resolved
@@ -23,11 +23,7 @@
 )
 
 // UnmarshalJSON unserialize Mode
-<<<<<<< HEAD
-func (m *Mode) UnmarshalJSON(data []byte) (err error) {
-=======
 func (m *TunnelMode) UnmarshalJSON(data []byte) error {
->>>>>>> 609869bf
 	var tp string
 	err = json.Unmarshal(data, &tp)
 	mode, exist := ModeMapping[tp]
@@ -39,11 +35,7 @@
 }
 
 // UnmarshalYAML unserialize Mode with yaml
-<<<<<<< HEAD
-func (m *Mode) UnmarshalYAML(unmarshal func(interface{}) error) (err error) {
-=======
 func (m *TunnelMode) UnmarshalYAML(unmarshal func(interface{}) error) error {
->>>>>>> 609869bf
 	var tp string
 	err = unmarshal(&tp)
 	mode, exist := ModeMapping[tp]
