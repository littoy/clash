package tunnel

import (
	"bufio"
	"io"
	"net"
	"net/http"
	"strings"
	"time"

	adapters "github.com/whojave/clashr/adapters/inbound"
	"github.com/whojave/clashr/common/pool"
)

func (t *Tunnel) handleHTTP(request *adapters.HTTPAdapter, outbound net.Conn) {
	req := request.R
	host := req.Host

	inboundReeder := bufio.NewReader(request)
	outboundReeder := bufio.NewReader(outbound)

	for {
		keepAlive := strings.TrimSpace(strings.ToLower(req.Header.Get("Proxy-Connection"))) == "keep-alive"

		req.Header.Set("Connection", "close")
		req.RequestURI = ""
		adapters.RemoveHopByHopHeaders(req.Header)
		err := req.Write(outbound)
		if err != nil {
			break
		}

	handleResponse:
		resp, err := http.ReadResponse(outboundReeder, req)
		if err != nil {
			break
		}
		defer resp.Body.Close()
		adapters.RemoveHopByHopHeaders(resp.Header)

		if resp.StatusCode == http.StatusContinue {
			err = resp.Write(request)
			if err != nil {
				break
			}
			goto handleResponse
		}

		if keepAlive || resp.ContentLength >= 0 {
			resp.Header.Set("Proxy-Connection", "keep-alive")
			resp.Header.Set("Connection", "keep-alive")
			resp.Header.Set("Keep-Alive", "timeout=4")
			resp.Close = false
		} else {
			resp.Close = true
		}
		err = resp.Write(request)
		if err != nil || resp.Close {
			break
		}

<<<<<<< HEAD
=======
		buf := pool.BufPool.Get().([]byte)
		_, err = io.CopyBuffer(request, resp.Body, buf)
		pool.BufPool.Put(buf[:cap(buf)])
		if err != nil && err != io.EOF {
			break
		}

>>>>>>> 4d9763ef
		req, err = http.ReadRequest(inboundReeder)
		if err != nil {
			break
		}

		// Sometimes firefox just open a socket to process multiple domains in HTTP
		// The temporary solution is close connection when encountering different HOST
		if req.Host != host {
			break
		}
	}
}

func (t *Tunnel) handleUDPToRemote(conn net.Conn, pc net.PacketConn, addr net.Addr) {
	buf := pool.BufPool.Get().([]byte)
	defer pool.BufPool.Put(buf[:cap(buf)])

	n, err := conn.Read(buf)
	if err != nil {
		return
	}
	if _, err = pc.WriteTo(buf[:n], addr); err != nil {
		return
	}
	DefaultManager.Upload() <- int64(n)
}

func (t *Tunnel) handleUDPToLocal(conn net.Conn, pc net.PacketConn, key string, timeout time.Duration) {
	buf := pool.BufPool.Get().([]byte)
	defer pool.BufPool.Put(buf[:cap(buf)])
	defer t.natTable.Delete(key)
	defer pc.Close()

	for {
		pc.SetReadDeadline(time.Now().Add(timeout))
		n, _, err := pc.ReadFrom(buf)
		if err != nil {
			return
		}

		n, err = conn.Write(buf[:n])
		if err != nil {
			return
		}
		DefaultManager.Download() <- int64(n)
	}
}

func (t *Tunnel) handleSocket(request *adapters.SocketAdapter, outbound net.Conn) {
	relay(request, outbound)
}

// relay copies between left and right bidirectionally.
func relay(leftConn, rightConn net.Conn) {
	ch := make(chan error)

	go func() {
		buf := pool.BufPool.Get().([]byte)
		_, err := io.CopyBuffer(leftConn, rightConn, buf)
		pool.BufPool.Put(buf[:cap(buf)])
		leftConn.SetReadDeadline(time.Now())
		ch <- err
	}()

	buf := pool.BufPool.Get().([]byte)
	io.CopyBuffer(rightConn, leftConn, buf)
	pool.BufPool.Put(buf[:cap(buf)])
	rightConn.SetReadDeadline(time.Now())
	<-ch
}<|MERGE_RESOLUTION|>--- conflicted
+++ resolved
@@ -59,8 +59,6 @@
 			break
 		}
 
-<<<<<<< HEAD
-=======
 		buf := pool.BufPool.Get().([]byte)
 		_, err = io.CopyBuffer(request, resp.Body, buf)
 		pool.BufPool.Put(buf[:cap(buf)])
@@ -68,7 +66,6 @@
 			break
 		}
 
->>>>>>> 4d9763ef
 		req, err = http.ReadRequest(inboundReeder)
 		if err != nil {
 			break
