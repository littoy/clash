package tunnel

import (
	"bufio"
	"io"
	"net"
	"net/http"
	"strings"
	"time"

	adapters "github.com/brobird/clash/adapters/inbound"
	C "github.com/brobird/clash/constant"

	"github.com/brobird/clash/common/pool"
)

func handleHTTP(request *adapters.HTTPAdapter, outbound net.Conn) {
	req := request.R
	host := req.Host

	inboundReeder := bufio.NewReader(request)
	outboundReeder := bufio.NewReader(outbound)

	for {
		keepAlive := strings.TrimSpace(strings.ToLower(req.Header.Get("Proxy-Connection"))) == "keep-alive"

		req.Header.Set("Connection", "close")
		req.RequestURI = ""
		adapters.RemoveHopByHopHeaders(req.Header)
		err := req.Write(outbound)
		if err != nil {
			break
		}

	handleResponse:
		resp, err := http.ReadResponse(outboundReeder, req)
		if err != nil {
			break
		}
		adapters.RemoveHopByHopHeaders(resp.Header)

		if resp.StatusCode == http.StatusContinue {
			err = resp.Write(request)
			if err != nil {
				break
			}
			goto handleResponse
		}

		if keepAlive || resp.ContentLength >= 0 {
			resp.Header.Set("Proxy-Connection", "keep-alive")
			resp.Header.Set("Connection", "keep-alive")
			resp.Header.Set("Keep-Alive", "timeout=4")
			resp.Close = false
		} else {
			resp.Close = true
		}
		err = resp.Write(request)
		if err != nil || resp.Close {
			break
		}

		// even if resp.Write write body to the connection, but some http request have to Copy to close it
		buf := pool.BufPool.Get().([]byte)
		_, err = io.CopyBuffer(request, resp.Body, buf)
		pool.BufPool.Put(buf[:cap(buf)])
		if err != nil && err != io.EOF {
			break
		}

		req, err = http.ReadRequest(inboundReeder)
		if err != nil {
			break
		}

		// Sometimes firefox just open a socket to process multiple domains in HTTP
		// The temporary solution is close connection when encountering different HOST
		if req.Host != host {
			break
		}
	}
}

func handleUDPToRemote(packet C.UDPPacket, pc C.PacketConn, metadata *C.Metadata) {
	if _, err := pc.WriteWithMetadata(packet.Data(), metadata); err != nil {
		return
	}
	DefaultManager.Upload() <- int64(len(packet.Data()))
}

<<<<<<< HEAD
func (t *Tunnel) handleUDPToLocal(packet C.UDPPacket, pc net.PacketConn, key string) {
=======
func handleUDPToLocal(packet C.UDPPacket, pc net.PacketConn, key string) {
>>>>>>> 609869bf
	buf := pool.BufPool.Get().([]byte)
	defer pool.BufPool.Put(buf[:cap(buf)])
	defer natTable.Delete(key)
	defer pc.Close()

	for {
		pc.SetReadDeadline(time.Now().Add(udpTimeout))
		n, from, err := pc.ReadFrom(buf)
		if err != nil {
			return
		}

		n, err = packet.WriteBack(buf[:n], from)
		if err != nil {
			return
		}
		DefaultManager.Download() <- int64(n)
	}
}

func handleSocket(request *adapters.SocketAdapter, outbound net.Conn) {
	relay(request, outbound)
}

// relay copies between left and right bidirectionally.
func relay(leftConn, rightConn net.Conn) {
	ch := make(chan error)

	go func() {
		buf := pool.BufPool.Get().([]byte)
		_, err := io.CopyBuffer(leftConn, rightConn, buf)
		pool.BufPool.Put(buf[:cap(buf)])
		leftConn.SetReadDeadline(time.Now())
		ch <- err
	}()

	buf := pool.BufPool.Get().([]byte)
	io.CopyBuffer(rightConn, leftConn, buf)
	pool.BufPool.Put(buf[:cap(buf)])
	rightConn.SetReadDeadline(time.Now())
	<-ch
}<|MERGE_RESOLUTION|>--- conflicted
+++ resolved
@@ -88,11 +88,7 @@
 	DefaultManager.Upload() <- int64(len(packet.Data()))
 }
 
-<<<<<<< HEAD
-func (t *Tunnel) handleUDPToLocal(packet C.UDPPacket, pc net.PacketConn, key string) {
-=======
 func handleUDPToLocal(packet C.UDPPacket, pc net.PacketConn, key string) {
->>>>>>> 609869bf
 	buf := pool.BufPool.Get().([]byte)
 	defer pool.BufPool.Put(buf[:cap(buf)])
 	defer natTable.Delete(key)
