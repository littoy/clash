--- conflicted
+++ resolved
@@ -7,22 +7,13 @@
 	"sync"
 	"time"
 
-<<<<<<< HEAD
 	"github.com/brobird/clash/adapters/inbound"
 	"github.com/brobird/clash/adapters/provider"
 	"github.com/brobird/clash/component/nat"
+	"github.com/brobird/clash/component/resolver"
 	C "github.com/brobird/clash/constant"
 	"github.com/brobird/clash/dns"
 	"github.com/brobird/clash/log"
-=======
-	"github.com/Dreamacro/clash/adapters/inbound"
-	"github.com/Dreamacro/clash/adapters/provider"
-	"github.com/Dreamacro/clash/component/nat"
-	"github.com/Dreamacro/clash/component/resolver"
-	C "github.com/Dreamacro/clash/constant"
-	"github.com/Dreamacro/clash/dns"
-	"github.com/Dreamacro/clash/log"
->>>>>>> 609869bf
 
 	channels "gopkg.in/eapache/channels.v1"
 )
@@ -142,11 +133,7 @@
 	return enhancedMode != nil && (enhancedMode.IsMapping() || enhancedMode.FakeIPEnabled()) && metadata.Host == "" && metadata.DstIP != nil
 }
 
-<<<<<<< HEAD
-func (t *Tunnel) preHandleMetadata(metadata *C.Metadata) error {
-=======
 func preHandleMetadata(metadata *C.Metadata) error {
->>>>>>> 609869bf
 	// handle IP string on host
 	if ip := net.ParseIP(metadata.Host); ip != nil {
 		metadata.DstIP = ip
@@ -161,11 +148,7 @@
 			if enhancedMode.FakeIPEnabled() {
 				metadata.DstIP = nil
 			}
-<<<<<<< HEAD
-		} else if dns.DefaultResolver.IsFakeIP(metadata.DstIP) {
-=======
 		} else if enhancedMode.IsFakeIP(metadata.DstIP) {
->>>>>>> 609869bf
 			return fmt.Errorf("fake DNS record %s missing", metadata.DstIP)
 		}
 	}
@@ -173,11 +156,7 @@
 	return nil
 }
 
-<<<<<<< HEAD
-func (t *Tunnel) resolveMetadata(metadata *C.Metadata) (C.Proxy, C.Rule, error) {
-=======
 func resolveMetadata(metadata *C.Metadata) (C.Proxy, C.Rule, error) {
->>>>>>> 609869bf
 	var proxy C.Proxy
 	var rule C.Rule
 	switch mode {
@@ -203,43 +182,20 @@
 		return
 	}
 
-<<<<<<< HEAD
-	if err := t.preHandleMetadata(metadata); err != nil {
-=======
 	if err := preHandleMetadata(metadata); err != nil {
->>>>>>> 609869bf
 		log.Debugln("[Metadata PreHandle] error: %s", err)
 		return
 	}
 
 	key := packet.LocalAddr().String()
-<<<<<<< HEAD
-	pc := t.natTable.Get(key)
-	if pc != nil {
-		if !metadata.Resolved() {
-			ip, err := t.resolveIP(metadata.Host)
-			if err != nil {
-				log.Warnln("[UDP] Resolve %s failed: %s, %#v", metadata.Host, err.Error(), metadata)
-				return
-			}
-			metadata.DstIP = ip
-		}
-
-		t.handleUDPToRemote(packet, pc, metadata.UDPAddr())
-=======
 	pc := natTable.Get(key)
 	if pc != nil {
 		handleUDPToRemote(packet, pc, metadata)
->>>>>>> 609869bf
 		return
 	}
 
 	lockKey := key + "-lock"
-<<<<<<< HEAD
-	wg, loaded := t.natTable.GetOrCreateLock(lockKey)
-=======
 	wg, loaded := natTable.GetOrCreateLock(lockKey)
->>>>>>> 609869bf
 
 	go func() {
 		if !loaded {
@@ -264,39 +220,14 @@
 			switch true {
 			case rule != nil:
 				log.Infoln("[UDP] %s --> %v match %s using %s", metadata.SourceAddress(), metadata.String(), rule.RuleType().String(), rawPc.Chains().String())
-<<<<<<< HEAD
-			case t.mode == Global:
-				log.Infoln("[UDP] %s --> %v using GLOBAL", metadata.SourceAddress(), metadata.String())
-			case t.mode == Direct:
-=======
 			case mode == Global:
 				log.Infoln("[UDP] %s --> %v using GLOBAL", metadata.SourceAddress(), metadata.String())
 			case mode == Direct:
->>>>>>> 609869bf
 				log.Infoln("[UDP] %s --> %v using DIRECT", metadata.SourceAddress(), metadata.String())
 			default:
 				log.Infoln("[UDP] %s --> %v doesn't match any rule using DIRECT", metadata.SourceAddress(), metadata.String())
 			}
 
-<<<<<<< HEAD
-			t.natTable.Set(key, pc)
-			t.natTable.Delete(lockKey)
-			wg.Done()
-			go t.handleUDPToLocal(packet.UDPPacket, pc, key)
-		}
-
-		wg.Wait()
-		pc := t.natTable.Get(key)
-		if pc != nil {
-			if !metadata.Resolved() {
-				ip, err := dns.ResolveIP(metadata.Host)
-				if err != nil {
-					return
-				}
-				metadata.DstIP = ip
-			}
-			t.handleUDPToRemote(packet, pc, metadata.UDPAddr())
-=======
 			natTable.Set(key, pc)
 			natTable.Delete(lockKey)
 			wg.Done()
@@ -307,7 +238,6 @@
 		pc := natTable.Get(key)
 		if pc != nil {
 			handleUDPToRemote(packet, pc, metadata)
->>>>>>> 609869bf
 		}
 	}()
 }
@@ -321,20 +251,12 @@
 		return
 	}
 
-<<<<<<< HEAD
-	if err := t.preHandleMetadata(metadata); err != nil {
-=======
 	if err := preHandleMetadata(metadata); err != nil {
->>>>>>> 609869bf
 		log.Debugln("[Metadata PreHandle] error: %s", err)
 		return
 	}
 
-<<<<<<< HEAD
-	proxy, rule, err := t.resolveMetadata(metadata)
-=======
 	proxy, rule, err := resolveMetadata(metadata)
->>>>>>> 609869bf
 	if err != nil {
 		log.Warnln("Parse metadata failed: %v", err)
 		return
@@ -351,15 +273,9 @@
 	switch true {
 	case rule != nil:
 		log.Infoln("[TCP] %s --> %v match %s using %s", metadata.SourceAddress(), metadata.String(), rule.RuleType().String(), remoteConn.Chains().String())
-<<<<<<< HEAD
-	case t.mode == Global:
-		log.Infoln("[TCP] %s --> %v using GLOBAL", metadata.SourceAddress(), metadata.String())
-	case t.mode == Direct:
-=======
 	case mode == Global:
 		log.Infoln("[TCP] %s --> %v using GLOBAL", metadata.SourceAddress(), metadata.String())
 	case mode == Direct:
->>>>>>> 609869bf
 		log.Infoln("[TCP] %s --> %v using DIRECT", metadata.SourceAddress(), metadata.String())
 	default:
 		log.Infoln("[TCP] %s --> %v doesn't match any rule using DIRECT", metadata.SourceAddress(), metadata.String())
