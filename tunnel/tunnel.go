package tunnel

import (
	"fmt"
	"net"
	"runtime"
	"sync"
	"time"

	"github.com/Dreamacro/clash/adapter/inbound"
	"github.com/Dreamacro/clash/common/channel"
	"github.com/Dreamacro/clash/component/mmdb"
	"github.com/Dreamacro/clash/component/nat"
	"github.com/Dreamacro/clash/component/resolver"
	C "github.com/Dreamacro/clash/constant"
	"github.com/Dreamacro/clash/constant/provider"
	"github.com/Dreamacro/clash/context"
	"github.com/Dreamacro/clash/log"
	R "github.com/Dreamacro/clash/rule"
	"github.com/Dreamacro/clash/tunnel/statistic"
)

var (
	tcpQueue      = channel.NewInfiniteChannel(make(chan C.ConnContext))
	udpQueue      = channel.NewInfiniteChannel(make(chan *inbound.PacketAdapter))
	natTable      = nat.New()
	rules         []C.Rule
	ruleProviders map[string]R.RuleProvider
	proxies       = make(map[string]C.Proxy)
	providers     map[string]provider.ProxyProvider
	configMux     sync.RWMutex

	// Outbound Rule
	mode = Rule

	// default timeout for UDP session
	udpTimeout = 60 * time.Second
)

func init() {
	go process()
}

// TCPIn return fan-in queue
func TCPIn() chan<- C.ConnContext {
	return tcpQueue.In().(chan C.ConnContext)
}

// UDPIn return fan-in udp queue
func UDPIn() chan<- *inbound.PacketAdapter {
	return udpQueue.In().(chan *inbound.PacketAdapter)
}

// Rules return all rules
func Rules() []C.Rule {
	return rules
}

// RuleProviders return all compatible providers
func RuleProviders() map[string]R.RuleProvider {
	return ruleProviders
}

// UpdateRules handle update rules
func UpdateRules(newRules []C.Rule, newProviders map[string]R.RuleProvider) {
	configMux.Lock()
	rules = newRules
	ruleProviders = newProviders
	configMux.Unlock()
}

// Proxies return all proxies
func Proxies() map[string]C.Proxy {
	return proxies
}

// Providers return all compatible providers
func Providers() map[string]provider.ProxyProvider {
	return providers
}

// UpdateProxies handle update proxies
func UpdateProxies(newProxies map[string]C.Proxy, newProviders map[string]provider.ProxyProvider) {
	configMux.Lock()
	proxies = newProxies
	providers = newProviders
	configMux.Unlock()
}

// Mode return current mode
func Mode() TunnelMode {
	return mode
}

// SetMode change the mode of tunnel
func SetMode(m TunnelMode) {
	mode = m
}

// processUDP starts a loop to handle udp packet
func processUDP() {
	queue := udpQueue.Out().(chan *inbound.PacketAdapter)
	for conn := range queue {
		handleUDPConn(conn)
	}
}

func process() {
	numUDPWorkers := 4
	if runtime.NumCPU() > numUDPWorkers {
		numUDPWorkers = runtime.NumCPU()
	}
	for i := 0; i < numUDPWorkers; i++ {
		go processUDP()
	}

	queue := tcpQueue.Out().(chan C.ConnContext)
	for conn := range queue {
		go handleTCPConn(conn)
	}
}

func needLookupIP(metadata *C.Metadata) bool {
	return resolver.MappingEnabled() && metadata.Host == "" && metadata.DstIP != nil
}

func preHandleMetadata(metadata *C.Metadata) error {
	// handle IP string on host
	if ip := net.ParseIP(metadata.Host); ip != nil {
		metadata.DstIP = ip
		metadata.Host = ""
		if ip.To4() != nil {
			metadata.AddrType = C.AtypIPv4
		} else {
			metadata.AddrType = C.AtypIPv6
		}
	}

	// preprocess enhanced-mode metadata
	if needLookupIP(metadata) {
		host, exist := resolver.FindHostByIP(metadata.DstIP)
		if exist {
			metadata.Host = host
			metadata.AddrType = C.AtypDomainName
			if resolver.FakeIPEnabled() {
				metadata.DstIP = nil
			} else if node := resolver.DefaultHosts.Search(host); node != nil {
				// redir-host should lookup the hosts
				metadata.DstIP = node.Data.(net.IP)
			}
		} else if resolver.IsFakeIP(metadata.DstIP) {
			return fmt.Errorf("fake DNS record %s missing", metadata.DstIP)
		}
	}

	return nil
}

func resolveMetadata(ctx C.PlainContext, metadata *C.Metadata) (proxy C.Proxy, rule C.Rule, err error) {
	switch mode {
	case Direct:
		proxy = proxies["DIRECT"]
	case Global:
		proxy = proxies["GLOBAL"]
	// Rule
	default:
		proxy, rule, err = match(metadata)
	}
	return
}

func handleUDPConn(packet *inbound.PacketAdapter) {
	metadata := packet.Metadata()
	if !metadata.Valid() {
		log.Warnln("[Metadata] not valid: %#v", metadata)
		return
	}

	// make a fAddr if request ip is fakeip
	var fAddr net.Addr
	if resolver.IsExistFakeIP(metadata.DstIP) {
		fAddr = metadata.UDPAddr()
	}

	if err := preHandleMetadata(metadata); err != nil {
		log.Debugln("[Metadata PreHandle] error: %s", err)
		return
	}

	key := packet.LocalAddr().String()

	handle := func() bool {
		pc := natTable.Get(key)
		if pc != nil {
			handleUDPToRemote(packet, pc, metadata)
			return true
		}
		return false
	}

	if handle() {
		return
	}

	lockKey := key + "-lock"
	cond, loaded := natTable.GetOrCreateLock(lockKey)

	go func() {
		if loaded {
			cond.L.Lock()
			cond.Wait()
			handle()
			cond.L.Unlock()
			return
		}

		defer func() {
			natTable.Delete(lockKey)
			cond.Broadcast()
		}()

		ctx := context.NewPacketConnContext(metadata)
		proxy, rule, err := resolveMetadata(ctx, metadata)
		if err != nil {
			log.Warnln("[UDP] Parse metadata failed: %s", err.Error())
			return
		}

		rawPc, err := proxy.DialUDP(metadata)
		if err != nil {
			if rule == nil {
<<<<<<< HEAD
				log.Warnln("[%s][UDP] dial %s to %s:%s error: %s", metadata.Type.String(), proxy.Name(), metadata.String(), metadata.DstPort, err.Error())
			} else {
				log.Warnln("[%s][UDP] dial %s (match %s/%s) to %s:%s error: %s", metadata.Type.String(), proxy.Name(), rule.RuleType().String(), rule.Payload(), metadata.String(), metadata.DstPort, err.Error())
=======
				log.Warnln("[UDP] dial %s to %s error: %s", proxy.Name(), metadata.RemoteAddress(), err.Error())
			} else {
				log.Warnln("[UDP] dial %s (match %s/%s) to %s error: %s", proxy.Name(), rule.RuleType().String(), rule.Payload(), metadata.RemoteAddress(), err.Error())
>>>>>>> 53e17a91
			}
			return
		}
		ctx.InjectPacketConn(rawPc)
		pc := statistic.NewUDPTracker(rawPc, statistic.DefaultManager, metadata, rule)

		switch true {
		case rule != nil:
<<<<<<< HEAD
			log.Infoln("[%s][UDP] %s --> %v:%s match %s(%s) using %s", metadata.Type.String(), metadata.SourceAddress(), metadata.String(), metadata.DstPort, rule.RuleType().String(), rule.Payload(), rawPc.Chains().String())
		case mode == Global:
			log.Infoln("[%s][UDP] %s --> %v:%s using GLOBAL", metadata.Type.String(), metadata.SourceAddress(), metadata.String(), metadata.DstPort)
		case mode == Direct:
			log.Infoln("[%s][UDP] %s --> %v:%s using DIRECT", metadata.Type.String(), metadata.SourceAddress(), metadata.String(), metadata.DstPort)
		default:
			log.Infoln("[%s][UDP] %s --> %v:%s doesn't match any rule using DIRECT", metadata.Type.String(), metadata.SourceAddress(), metadata.String(), metadata.DstPort)
=======
			log.Infoln("[UDP] %s --> %s match %s(%s) using %s", metadata.SourceAddress(), metadata.RemoteAddress(), rule.RuleType().String(), rule.Payload(), rawPc.Chains().String())
		case mode == Global:
			log.Infoln("[UDP] %s --> %s using GLOBAL", metadata.SourceAddress(), metadata.RemoteAddress())
		case mode == Direct:
			log.Infoln("[UDP] %s --> %s using DIRECT", metadata.SourceAddress(), metadata.RemoteAddress())
		default:
			log.Infoln("[UDP] %s --> %s doesn't match any rule using DIRECT", metadata.SourceAddress(), metadata.RemoteAddress())
>>>>>>> 53e17a91
		}

		go handleUDPToLocal(packet.UDPPacket, pc, key, fAddr)

		natTable.Set(key, pc)
		handle()
	}()
}

func handleTCPConn(ctx C.ConnContext) {
	defer ctx.Conn().Close()

	metadata := ctx.Metadata()
	if !metadata.Valid() {
		log.Warnln("[Metadata] not valid: %#v", metadata)
		return
	}

	if err := preHandleMetadata(metadata); err != nil {
		log.Debugln("[Metadata PreHandle] error: %s", err)
		return
	}

	proxy, rule, err := resolveMetadata(ctx, metadata)
	if err != nil {
		log.Warnln("[Metadata] parse failed: %s", err.Error())
		return
	}

	remoteConn, err := proxy.Dial(metadata)
	if err != nil {
		if rule == nil {
<<<<<<< HEAD
			log.Warnln("[%s][TCP] dial %s to %s:%s error: %s", metadata.Type.String(), proxy.Name(), metadata.String(), metadata.DstPort, err.Error())
		} else {
			log.Warnln("[%s][TCP] dial %s (match %s/%s) to %s:%s error: %s", metadata.Type.String(), proxy.Name(), rule.RuleType().String(), rule.Payload(), metadata.String(), metadata.DstPort, err.Error())
=======
			log.Warnln("[TCP] dial %s to %s error: %s", proxy.Name(), metadata.RemoteAddress(), err.Error())
		} else {
			log.Warnln("[TCP] dial %s (match %s/%s) to %s error: %s", proxy.Name(), rule.RuleType().String(), rule.Payload(), metadata.RemoteAddress(), err.Error())
>>>>>>> 53e17a91
		}
		return
	}
	remoteConn = statistic.NewTCPTracker(remoteConn, statistic.DefaultManager, metadata, rule)
	defer remoteConn.Close()

	switch true {
	case rule != nil:
<<<<<<< HEAD
		log.Infoln("[%s][TCP] %s --> %v:%s match %s(%s) using %s", metadata.Type.String(), metadata.SourceAddress(), metadata.String(), metadata.DstPort, rule.RuleType().String(), rule.Payload(), remoteConn.Chains().String())
	case mode == Global:
		log.Infoln("[%s][TCP] %s --> %v:%s using GLOBAL", metadata.Type.String(), metadata.SourceAddress(), metadata.String(), metadata.DstPort)
	case mode == Direct:
		log.Infoln("[%s][TCP] %s --> %v:%s using DIRECT", metadata.Type.String(), metadata.SourceAddress(), metadata.String(), metadata.DstPort)
	default:
		log.Infoln("[%s][TCP] %s --> %v:%s doesn't match any rule using DIRECT", metadata.Type.String(), metadata.SourceAddress(), metadata.String(), metadata.DstPort)
=======
		log.Infoln("[TCP] %s --> %s match %s(%s) using %s", metadata.SourceAddress(), metadata.RemoteAddress(), rule.RuleType().String(), rule.Payload(), remoteConn.Chains().String())
	case mode == Global:
		log.Infoln("[TCP] %s --> %s using GLOBAL", metadata.SourceAddress(), metadata.RemoteAddress())
	case mode == Direct:
		log.Infoln("[TCP] %s --> %s using DIRECT", metadata.SourceAddress(), metadata.RemoteAddress())
	default:
		log.Infoln("[TCP] %s --> %s doesn't match any rule using DIRECT", metadata.SourceAddress(), metadata.RemoteAddress())
>>>>>>> 53e17a91
	}

	handleSocket(ctx, remoteConn)
}

func shouldResolveIP(rule C.Rule, metadata *C.Metadata) bool {
	return rule.ShouldResolveIP() && metadata.Host != "" && metadata.DstIP == nil
}

func match(metadata *C.Metadata) (C.Proxy, C.Rule, error) {
	configMux.RLock()
	defer configMux.RUnlock()

	var resolved bool

	if node := resolver.DefaultHosts.Search(metadata.Host); node != nil {
		ip := node.Data.(net.IP)
		metadata.DstIP = ip
		resolved = true
	}

	checkResolved := func(rule C.Rule) {
		if !resolved && shouldResolveIP(rule, metadata) {
			ip, err := resolver.ResolveIP(metadata.Host)
			if err != nil {
				log.Infoln("[DNS] resolve %s error: %s", metadata.Host, err.Error())
			} else {
				record, _ := mmdb.Instance().Country(ip)
				if len(record.Country.IsoCode) > 0 {
					log.Infoln("[DNS] %s --> %s [GEO=%s]", metadata.Host, ip.String(), record.Country.IsoCode)
				} else {
					log.Infoln("[DNS] %s --> %s", metadata.Host, ip.String())
				}

				metadata.DstIP = ip
			}
			resolved = true
		}
	}

	for _, rule := range rules {
		if rule.RuleType() == C.RuleSet {
			ruleProvider, ok := ruleProviders[rule.Payload()]
			if !ok {
				log.Warnln("%s RuleProvider is not exists", rule.Payload())
				continue
			}
			adapter, ok := proxies[rule.Adapter()]
			if !ok {
				continue
			}
			if metadata.NetWork == C.UDP && !adapter.SupportUDP() {
				continue
			}

			for _, subRule := range ruleProvider.Rules() {
				checkResolved(subRule)
				if subRule.Match(metadata) {
					return adapter, rule, nil
				}
			}
			continue
		}

		checkResolved(rule)

		if rule.Match(metadata) {
			adapter, ok := proxies[rule.Adapter()]
			if !ok {
				continue
			}

			if metadata.NetWork == C.UDP && !adapter.SupportUDP() {
				log.Debugln("%s UDP is not supported", adapter.Name())
				continue
			}
			return adapter, rule, nil
		}
	}

	return proxies["DIRECT"], nil, nil
}<|MERGE_RESOLUTION|>--- conflicted
+++ resolved
@@ -229,15 +229,9 @@
 		rawPc, err := proxy.DialUDP(metadata)
 		if err != nil {
 			if rule == nil {
-<<<<<<< HEAD
-				log.Warnln("[%s][UDP] dial %s to %s:%s error: %s", metadata.Type.String(), proxy.Name(), metadata.String(), metadata.DstPort, err.Error())
+				log.Warnln("[%s][UDP] dial %s to %s error: %s", metadata.Type.String(), proxy.Name(), metadata.RemoteAddress(), err.Error())
 			} else {
-				log.Warnln("[%s][UDP] dial %s (match %s/%s) to %s:%s error: %s", metadata.Type.String(), proxy.Name(), rule.RuleType().String(), rule.Payload(), metadata.String(), metadata.DstPort, err.Error())
-=======
-				log.Warnln("[UDP] dial %s to %s error: %s", proxy.Name(), metadata.RemoteAddress(), err.Error())
-			} else {
-				log.Warnln("[UDP] dial %s (match %s/%s) to %s error: %s", proxy.Name(), rule.RuleType().String(), rule.Payload(), metadata.RemoteAddress(), err.Error())
->>>>>>> 53e17a91
+				log.Warnln("[%s][UDP] dial %s (match %s/%s) to %s error: %s", metadata.Type.String(), proxy.Name(), rule.RuleType().String(), rule.Payload(), metadata.RemoteAddress(), err.Error())
 			}
 			return
 		}
@@ -246,23 +240,13 @@
 
 		switch true {
 		case rule != nil:
-<<<<<<< HEAD
-			log.Infoln("[%s][UDP] %s --> %v:%s match %s(%s) using %s", metadata.Type.String(), metadata.SourceAddress(), metadata.String(), metadata.DstPort, rule.RuleType().String(), rule.Payload(), rawPc.Chains().String())
+			log.Infoln("[%s][UDP] %s --> %s match %s(%s) using %s", metadata.Type.String(), metadata.SourceAddress(), metadata.RemoteAddress(), rule.RuleType().String(), rule.Payload(), rawPc.Chains().String())
 		case mode == Global:
-			log.Infoln("[%s][UDP] %s --> %v:%s using GLOBAL", metadata.Type.String(), metadata.SourceAddress(), metadata.String(), metadata.DstPort)
+			log.Infoln("[%s][UDP] %s --> %s using GLOBAL", metadata.Type.String(), metadata.SourceAddress(), metadata.RemoteAddress())
 		case mode == Direct:
-			log.Infoln("[%s][UDP] %s --> %v:%s using DIRECT", metadata.Type.String(), metadata.SourceAddress(), metadata.String(), metadata.DstPort)
+			log.Infoln("[%s][UDP] %s --> %s using DIRECT", metadata.Type.String(), metadata.SourceAddress(), metadata.RemoteAddress())
 		default:
-			log.Infoln("[%s][UDP] %s --> %v:%s doesn't match any rule using DIRECT", metadata.Type.String(), metadata.SourceAddress(), metadata.String(), metadata.DstPort)
-=======
-			log.Infoln("[UDP] %s --> %s match %s(%s) using %s", metadata.SourceAddress(), metadata.RemoteAddress(), rule.RuleType().String(), rule.Payload(), rawPc.Chains().String())
-		case mode == Global:
-			log.Infoln("[UDP] %s --> %s using GLOBAL", metadata.SourceAddress(), metadata.RemoteAddress())
-		case mode == Direct:
-			log.Infoln("[UDP] %s --> %s using DIRECT", metadata.SourceAddress(), metadata.RemoteAddress())
-		default:
-			log.Infoln("[UDP] %s --> %s doesn't match any rule using DIRECT", metadata.SourceAddress(), metadata.RemoteAddress())
->>>>>>> 53e17a91
+			log.Infoln("[%s][UDP] %s --> %s doesn't match any rule using DIRECT", metadata.Type.String(), metadata.SourceAddress(), metadata.RemoteAddress())
 		}
 
 		go handleUDPToLocal(packet.UDPPacket, pc, key, fAddr)
@@ -295,15 +279,9 @@
 	remoteConn, err := proxy.Dial(metadata)
 	if err != nil {
 		if rule == nil {
-<<<<<<< HEAD
-			log.Warnln("[%s][TCP] dial %s to %s:%s error: %s", metadata.Type.String(), proxy.Name(), metadata.String(), metadata.DstPort, err.Error())
+			log.Warnln("[%s][TCP] dial %s to %s error: %s", metadata.Type.String(), proxy.Name(), metadata.RemoteAddress(), err.Error())
 		} else {
-			log.Warnln("[%s][TCP] dial %s (match %s/%s) to %s:%s error: %s", metadata.Type.String(), proxy.Name(), rule.RuleType().String(), rule.Payload(), metadata.String(), metadata.DstPort, err.Error())
-=======
-			log.Warnln("[TCP] dial %s to %s error: %s", proxy.Name(), metadata.RemoteAddress(), err.Error())
-		} else {
-			log.Warnln("[TCP] dial %s (match %s/%s) to %s error: %s", proxy.Name(), rule.RuleType().String(), rule.Payload(), metadata.RemoteAddress(), err.Error())
->>>>>>> 53e17a91
+			log.Warnln("[%s][TCP] dial %s (match %s/%s) to %s error: %s", metadata.Type.String(), proxy.Name(), rule.RuleType().String(), rule.Payload(), metadata.RemoteAddress(), err.Error())
 		}
 		return
 	}
@@ -312,23 +290,13 @@
 
 	switch true {
 	case rule != nil:
-<<<<<<< HEAD
-		log.Infoln("[%s][TCP] %s --> %v:%s match %s(%s) using %s", metadata.Type.String(), metadata.SourceAddress(), metadata.String(), metadata.DstPort, rule.RuleType().String(), rule.Payload(), remoteConn.Chains().String())
+		log.Infoln("[%s][TCP] %s --> %s match %s(%s) using %s", metadata.Type.String(), metadata.SourceAddress(), metadata.RemoteAddress(), rule.RuleType().String(), rule.Payload(), remoteConn.Chains().String())
 	case mode == Global:
-		log.Infoln("[%s][TCP] %s --> %v:%s using GLOBAL", metadata.Type.String(), metadata.SourceAddress(), metadata.String(), metadata.DstPort)
+		log.Infoln("[%s][TCP] %s --> %s using GLOBAL", metadata.Type.String(), metadata.SourceAddress(), metadata.RemoteAddress())
 	case mode == Direct:
-		log.Infoln("[%s][TCP] %s --> %v:%s using DIRECT", metadata.Type.String(), metadata.SourceAddress(), metadata.String(), metadata.DstPort)
+		log.Infoln("[%s][TCP] %s --> %s using DIRECT", metadata.Type.String(), metadata.SourceAddress(), metadata.RemoteAddress())
 	default:
-		log.Infoln("[%s][TCP] %s --> %v:%s doesn't match any rule using DIRECT", metadata.Type.String(), metadata.SourceAddress(), metadata.String(), metadata.DstPort)
-=======
-		log.Infoln("[TCP] %s --> %s match %s(%s) using %s", metadata.SourceAddress(), metadata.RemoteAddress(), rule.RuleType().String(), rule.Payload(), remoteConn.Chains().String())
-	case mode == Global:
-		log.Infoln("[TCP] %s --> %s using GLOBAL", metadata.SourceAddress(), metadata.RemoteAddress())
-	case mode == Direct:
-		log.Infoln("[TCP] %s --> %s using DIRECT", metadata.SourceAddress(), metadata.RemoteAddress())
-	default:
-		log.Infoln("[TCP] %s --> %s doesn't match any rule using DIRECT", metadata.SourceAddress(), metadata.RemoteAddress())
->>>>>>> 53e17a91
+		log.Infoln("[%s][TCP] %s --> %s doesn't match any rule using DIRECT", metadata.Type.String(), metadata.SourceAddress(), metadata.RemoteAddress())
 	}
 
 	handleSocket(ctx, remoteConn)
