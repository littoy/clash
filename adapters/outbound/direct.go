package outbound

import (
	"context"
	"net"

<<<<<<< HEAD
	"github.com/brobird/clash/component/dialer"
	C "github.com/brobird/clash/constant"
=======
	"github.com/Dreamacro/clash/component/dialer"
	"github.com/Dreamacro/clash/component/resolver"
	C "github.com/Dreamacro/clash/constant"
>>>>>>> 609869bf
)

type Direct struct {
	*Base
}

func (d *Direct) DialContext(ctx context.Context, metadata *C.Metadata) (C.Conn, error) {
	address := net.JoinHostPort(metadata.Host, metadata.DstPort)
	if metadata.DstIP != nil {
		address = net.JoinHostPort(metadata.DstIP.String(), metadata.DstPort)
	}

	c, err := dialer.DialContext(ctx, "tcp", address)
	if err != nil {
		return nil, err
	}
	tcpKeepAlive(c)
	return newConn(c, d), nil
}

func (d *Direct) DialUDP(metadata *C.Metadata) (C.PacketConn, error) {
	pc, err := dialer.ListenPacket("udp", "")
	if err != nil {
		return nil, err
<<<<<<< HEAD
	}
	return newPacketConn(pc, d), nil
=======
	}
	return newPacketConn(&directPacketConn{pc}, d), nil
}

type directPacketConn struct {
	net.PacketConn
}

func (dp *directPacketConn) WriteWithMetadata(p []byte, metadata *C.Metadata) (n int, err error) {
	if !metadata.Resolved() {
		ip, err := resolver.ResolveIP(metadata.Host)
		if err != nil {
			return 0, err
		}
		metadata.DstIP = ip
	}
	return dp.WriteTo(p, metadata.UDPAddr())
>>>>>>> 609869bf
}

func NewDirect() *Direct {
	return &Direct{
		Base: &Base{
			name: "DIRECT",
			tp:   C.Direct,
			udp:  true,
		},
	}
}<|MERGE_RESOLUTION|>--- conflicted
+++ resolved
@@ -4,14 +4,9 @@
 	"context"
 	"net"
 
-<<<<<<< HEAD
 	"github.com/brobird/clash/component/dialer"
+	"github.com/brobird/clash/component/resolver"
 	C "github.com/brobird/clash/constant"
-=======
-	"github.com/Dreamacro/clash/component/dialer"
-	"github.com/Dreamacro/clash/component/resolver"
-	C "github.com/Dreamacro/clash/constant"
->>>>>>> 609869bf
 )
 
 type Direct struct {
@@ -36,10 +31,6 @@
 	pc, err := dialer.ListenPacket("udp", "")
 	if err != nil {
 		return nil, err
-<<<<<<< HEAD
-	}
-	return newPacketConn(pc, d), nil
-=======
 	}
 	return newPacketConn(&directPacketConn{pc}, d), nil
 }
@@ -57,7 +48,6 @@
 		metadata.DstIP = ip
 	}
 	return dp.WriteTo(p, metadata.UDPAddr())
->>>>>>> 609869bf
 }
 
 func NewDirect() *Direct {
