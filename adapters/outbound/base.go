package outbound

import (
	"context"
	"encoding/json"
	"errors"
	"net"
	"net/http"
	"time"

	"github.com/Dreamacro/clash/common/queue"
	C "github.com/Dreamacro/clash/constant"

	"go.uber.org/atomic"
)

type Base struct {
	name string
	addr string
	tp   C.AdapterType
	udp  bool
}

func (b *Base) Name() string {
	return b.name
}

func (b *Base) Type() C.AdapterType {
	return b.tp
}

func (b *Base) StreamConn(c net.Conn, metadata *C.Metadata) (net.Conn, error) {
	return c, errors.New("no support")
}

func (b *Base) DialUDP(metadata *C.Metadata) (C.PacketConn, error) {
	return nil, errors.New("no support")
}

func (b *Base) SupportUDP() bool {
	return b.udp
}

func (b *Base) MarshalJSON() ([]byte, error) {
	return json.Marshal(map[string]string{
		"type": b.Type().String(),
	})
}

func (b *Base) Addr() string {
	return b.addr
}

func (b *Base) Unwrap(metadata *C.Metadata) C.Proxy {
	return nil
}

func NewBase(name string, addr string, tp C.AdapterType, udp bool) *Base {
	return &Base{name, addr, tp, udp}
}

type conn struct {
	net.Conn
	chain C.Chain
}

func (c *conn) Chains() C.Chain {
	return c.chain
}

func (c *conn) AppendToChains(a C.ProxyAdapter) {
	c.chain = append(c.chain, a.Name())
}

func NewConn(c net.Conn, a C.ProxyAdapter) C.Conn {
	return &conn{c, []string{a.Name()}}
}

type packetConn struct {
	net.PacketConn
	chain C.Chain
}

func (c *packetConn) Chains() C.Chain {
	return c.chain
}

func (c *packetConn) AppendToChains(a C.ProxyAdapter) {
	c.chain = append(c.chain, a.Name())
}

func newPacketConn(pc net.PacketConn, a C.ProxyAdapter) C.PacketConn {
	return &packetConn{pc, []string{a.Name()}}
}

type Proxy struct {
	C.ProxyAdapter
<<<<<<< HEAD
	history       *queue.Queue
	alive         uint32
	ignoreURLTest bool
}

func (p *Proxy) Alive() bool {
	if proxy := p.ProxyAdapter.Unwrap(nil); proxy != nil {
		return proxy.Alive()
	}
	return atomic.LoadUint32(&p.alive) > 0
=======
	history *queue.Queue
	alive   *atomic.Bool
}

func (p *Proxy) Alive() bool {
	return p.alive.Load()
>>>>>>> 1e5593f1
}

func (p *Proxy) Dial(metadata *C.Metadata) (C.Conn, error) {
	ctx, cancel := context.WithTimeout(context.Background(), tcpTimeout)
	defer cancel()
	return p.DialContext(ctx, metadata)
}

func (p *Proxy) DialContext(ctx context.Context, metadata *C.Metadata) (C.Conn, error) {
	conn, err := p.ProxyAdapter.DialContext(ctx, metadata)
	if err != nil {
		p.alive.Store(false)
	}
	return conn, err
}

func (p *Proxy) DelayHistory() []C.DelayHistory {
	if proxy := p.ProxyAdapter.Unwrap(nil); proxy != nil {
		return proxy.DelayHistory()
	}
	queue := p.history.Copy()
	histories := []C.DelayHistory{}
	for _, item := range queue {
		histories = append(histories, item.(C.DelayHistory))
	}
	return histories
}

// LastDelay return last history record. if proxy is not alive, return the max value of uint16.
func (p *Proxy) LastDelay() (delay uint16) {
	if proxy := p.ProxyAdapter.Unwrap(nil); proxy != nil {
		return proxy.LastDelay()
	}
	var max uint16 = 0xffff
	if !p.alive.Load() {
		return max
	}

	last := p.history.Last()
	if last == nil {
		return max
	}
	history := last.(C.DelayHistory)
	if history.Delay == 0 {
		return max
	}
	return history.Delay
}

func (p *Proxy) MarshalJSON() ([]byte, error) {
	inner, err := p.ProxyAdapter.MarshalJSON()
	if err != nil {
		return inner, err
	}

	mapping := map[string]interface{}{}
	json.Unmarshal(inner, &mapping)
	mapping["history"] = p.DelayHistory()
	mapping["name"] = p.Name()
	return json.Marshal(mapping)
}

// URLTest get the delay for the specified URL
func (p *Proxy) URLTest(ctx context.Context, url string) (t uint16, err error) {
	if p.ignoreURLTest {
		return p.LastDelay(), nil
	}
	if proxy := p.ProxyAdapter.Unwrap(nil); proxy != nil {
		return proxy.URLTest(ctx, url)
	}
	defer func() {
		p.alive.Store(err == nil)
		record := C.DelayHistory{Time: time.Now()}
		if err == nil {
			record.Delay = t
		}
		p.history.Put(record)
		if p.history.Len() > 10 {
			p.history.Pop()
		}
	}()

	addr, err := urlToMetadata(url)
	if err != nil {
		return
	}

	start := time.Now()
	instance, err := p.DialContext(ctx, &addr)
	if err != nil {
		return
	}
	defer instance.Close()

	req, err := http.NewRequest(http.MethodHead, url, nil)
	if err != nil {
		return
	}
	req = req.WithContext(ctx)

	transport := &http.Transport{
		Dial: func(string, string) (net.Conn, error) {
			return instance, nil
		},
		// from http.DefaultTransport
		MaxIdleConns:          100,
		IdleConnTimeout:       90 * time.Second,
		TLSHandshakeTimeout:   10 * time.Second,
		ExpectContinueTimeout: 1 * time.Second,
	}

	client := http.Client{
		Transport: transport,
		CheckRedirect: func(req *http.Request, via []*http.Request) error {
			return http.ErrUseLastResponse
		},
	}
	resp, err := client.Do(req)
	if err != nil {
		return
	}
	resp.Body.Close()
	t = uint16(time.Since(start) / time.Millisecond)
	return
}

func NewProxy(adapter C.ProxyAdapter) *Proxy {
<<<<<<< HEAD
	return &Proxy{adapter, queue.New(10), 1, false}
}

func NewProxyFromGroup(adapter C.ProxyAdapter, ignoreURLTest bool) *Proxy {
	return &Proxy{adapter, queue.New(10), 1, ignoreURLTest}
=======
	return &Proxy{adapter, queue.New(10), atomic.NewBool(true)}
>>>>>>> 1e5593f1
}<|MERGE_RESOLUTION|>--- conflicted
+++ resolved
@@ -95,9 +95,8 @@
 
 type Proxy struct {
 	C.ProxyAdapter
-<<<<<<< HEAD
 	history       *queue.Queue
-	alive         uint32
+	alive         *atomic.Bool
 	ignoreURLTest bool
 }
 
@@ -105,15 +104,7 @@
 	if proxy := p.ProxyAdapter.Unwrap(nil); proxy != nil {
 		return proxy.Alive()
 	}
-	return atomic.LoadUint32(&p.alive) > 0
-=======
-	history *queue.Queue
-	alive   *atomic.Bool
-}
-
-func (p *Proxy) Alive() bool {
 	return p.alive.Load()
->>>>>>> 1e5593f1
 }
 
 func (p *Proxy) Dial(metadata *C.Metadata) (C.Conn, error) {
@@ -241,13 +232,9 @@
 }
 
 func NewProxy(adapter C.ProxyAdapter) *Proxy {
-<<<<<<< HEAD
-	return &Proxy{adapter, queue.New(10), 1, false}
+	return &Proxy{adapter, queue.New(10), atomic.NewBool(true), false}
 }
 
 func NewProxyFromGroup(adapter C.ProxyAdapter, ignoreURLTest bool) *Proxy {
-	return &Proxy{adapter, queue.New(10), 1, ignoreURLTest}
-=======
-	return &Proxy{adapter, queue.New(10), atomic.NewBool(true)}
->>>>>>> 1e5593f1
+	return &Proxy{adapter, queue.New(10), atomic.NewBool(true), ignoreURLTest}
 }