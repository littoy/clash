--- conflicted
+++ resolved
@@ -157,7 +157,6 @@
 	addr := net.JoinHostPort(option.Server, strconv.Itoa(option.Port))
 
 	tOption := &trojan.Option{
-<<<<<<< HEAD
 		Password:            option.Password,
 		Flow:                option.Flow,
 		ALPN:                option.ALPN,
@@ -165,13 +164,6 @@
 		SkipCertVerify:      option.SkipCertVerify,
 		ClientSessionCache:  getClientSessionCache(),
 		ClientXSessionCache: getClientXSessionCache(),
-=======
-		Password:   option.Password,
-		ALPN:       option.ALPN,
-		ServerName: option.Server,
-		//SkipCertVerify:     option.SkipCertVerify,
-		ClientSessionCache: getClientSessionCache(),
->>>>>>> 35b00fa4
 	}
 
 	if option.SNI != "" {
@@ -204,9 +196,9 @@
 		}
 
 		tlsConfig := &tls.Config{
-			NextProtos: option.ALPN,
-			MinVersion: tls.VersionTLS12,
-			//InsecureSkipVerify: tOption.SkipCertVerify,
+			NextProtos:         option.ALPN,
+			MinVersion:         tls.VersionTLS12,
+			InsecureSkipVerify: tOption.SkipCertVerify,
 			ServerName:         tOption.ServerName,
 			ClientSessionCache: getClientSessionCache(),
 		}
