<<<<<<< HEAD
package outbound

import (
	"context"
	"crypto/tls"
	"encoding/json"
	"fmt"
	"net"
	"strconv"

	"github.com/Dreamacro/clash/component/dialer"
	"github.com/Dreamacro/clash/component/gun"
	"github.com/Dreamacro/clash/component/trojan"
	C "github.com/Dreamacro/clash/constant"

	"golang.org/x/net/http2"
)

type Trojan struct {
	*Base
	instance *trojan.Trojan

	// for gun mux
	gunTLSConfig *tls.Config
	gunConfig    *gun.Config
	transport    *http2.Transport
}

type TrojanOption struct {
	Name           string      `proxy:"name"`
	Server         string      `proxy:"server"`
	PingServer     string      `proxy:"ping-server,omitempty"`
	Port           int         `proxy:"port"`
	Password       string      `proxy:"password"`
	ALPN           []string    `proxy:"alpn,omitempty"`
	SNI            string      `proxy:"sni,omitempty"`
	SkipCertVerify bool        `proxy:"skip-cert-verify,omitempty"`
	UDP            bool        `proxy:"udp,omitempty"`
	Network        string      `proxy:"network,omitempty"`
	GrpcOpts       GrpcOptions `proxy:"grpc-opts,omitempty"`
	Timeout        int         `proxy:"timeout,omitempty"`
	MaxLoss        int         `proxy:"max-loss,omitempty"`
	ForbidDuration int         `proxy:"forbid-duration,omitempty"`
	MaxFail        int         `proxy:"max-fail,omitempty"`
}

func (t *Trojan) StreamConn(c net.Conn, metadata *C.Metadata) (net.Conn, error) {
	var err error
	if t.transport != nil {
		c, err = gun.StreamGunWithConn(c, t.gunTLSConfig, t.gunConfig)
	} else {
		c, err = t.instance.StreamConn(c)
	}

	if err != nil {
		return nil, fmt.Errorf("%s connect error: %w", t.addr, err)
	}

	err = t.instance.WriteHeader(c, trojan.CommandTCP, serializesSocksAddr(metadata))
	return c, err
}

func (t *Trojan) DialContext(ctx context.Context, metadata *C.Metadata) (_ C.Conn, err error) {
	// gun transport
	if t.transport != nil {
		c, err := gun.StreamGunWithTransport(t.transport, t.gunConfig)
		if err != nil {
			return nil, err
		}

		if err = t.instance.WriteHeader(c, trojan.CommandTCP, serializesSocksAddr(metadata)); err != nil {
			c.Close()
			return nil, err
		}

		return NewConn(c, t), nil
	}

	c, err := dialer.DialContext(ctx, "tcp", t.addr)
	if err != nil {
		return nil, fmt.Errorf("%s connect error: %w", t.addr, err)
	}
	tcpKeepAlive(c)

	defer safeConnClose(c, err)

	c, err = t.StreamConn(c, metadata)
	if err != nil {
		return nil, err
	}

	return NewConn(c, t), err
}

func (t *Trojan) DialUDP(metadata *C.Metadata) (_ C.PacketConn, err error) {
	var c net.Conn

	// grpc transport
	if t.transport != nil {
		c, err = gun.StreamGunWithTransport(t.transport, t.gunConfig)
		if err != nil {
			return nil, fmt.Errorf("%s connect error: %w", t.addr, err)
		}
	} else {
		ctx, cancel := context.WithTimeout(context.Background(), tcpTimeout)
		defer cancel()
		c, err = dialer.DialContext(ctx, "tcp", t.addr)
		if err != nil {
			return nil, fmt.Errorf("%s connect error: %w", t.addr, err)
		}
		tcpKeepAlive(c)
		c, err = t.instance.StreamConn(c)
		if err != nil {
			c.Close()
			return nil, fmt.Errorf("%s connect error: %w", t.addr, err)
		}
	}

	defer safeConnClose(c, err)

	err = t.instance.WriteHeader(c, trojan.CommandUDP, serializesSocksAddr(metadata))
	if err != nil {
		return nil, err
	}

	pc := t.instance.PacketConn(c)
	return newPacketConn(pc, t), err
}

func (t *Trojan) MarshalJSON() ([]byte, error) {
	return json.Marshal(map[string]string{
		"type": t.Type().String(),
	})
}

func NewTrojan(option TrojanOption) (*Trojan, error) {
	addr := net.JoinHostPort(option.Server, strconv.Itoa(option.Port))
	pingAddr := option.PingServer
	timeout := option.Timeout
	forbidDuration := option.ForbidDuration

	tOption := &trojan.Option{
		Password:           option.Password,
		ALPN:               option.ALPN,
		ServerName:         option.Server,
		SkipCertVerify:     option.SkipCertVerify,
		ClientSessionCache: getClientSessionCache(),
	}

	if option.SNI != "" {
		tOption.ServerName = option.SNI
	}

	t := &Trojan{
		Base: &Base{
			name:           option.Name,
			addr:           addr,
			pingAddr:       pingAddr,
			tp:             C.Trojan,
			udp:            option.UDP,
			timeout:        timeout,
			maxloss:        option.MaxLoss,
			forbidDuration: forbidDuration,
			maxFail:        option.MaxFail,
		},
		instance: trojan.New(tOption),
	}

	if option.Network == "grpc" {
		dialFn := func(network, addr string) (net.Conn, error) {
			c, err := dialer.DialContext(context.Background(), "tcp", t.addr)
			if err != nil {
				return nil, fmt.Errorf("%s connect error: %s", t.addr, err.Error())
			}
			tcpKeepAlive(c)
			return c, nil
		}

		tlsConfig := &tls.Config{
			NextProtos:         option.ALPN,
			MinVersion:         tls.VersionTLS12,
			InsecureSkipVerify: tOption.SkipCertVerify,
			ServerName:         tOption.ServerName,
			ClientSessionCache: getClientSessionCache(),
		}

		t.transport = gun.NewHTTP2Client(dialFn, tlsConfig)
		t.gunTLSConfig = tlsConfig
		t.gunConfig = &gun.Config{
			ServiceName: option.GrpcOpts.GrpcServiceName,
			Host:        tOption.ServerName,
		}
	}

	return t, nil
}
=======
package outbound

import (
	"context"
	"crypto/tls"
	"encoding/json"
	"fmt"
	"net"
	"strconv"

	"github.com/Dreamacro/clash/component/dialer"
	"github.com/Dreamacro/clash/component/gun"
	"github.com/Dreamacro/clash/component/trojan"
	C "github.com/Dreamacro/clash/constant"

	"golang.org/x/net/http2"
)

type Trojan struct {
	*Base
	instance *trojan.Trojan

	// for gun mux
	gunTLSConfig *tls.Config
	gunConfig    *gun.Config
	transport    *http2.Transport
}

type TrojanOption struct {
	Name           string      `proxy:"name"`
	Server         string      `proxy:"server"`
	Port           int         `proxy:"port"`
	Password       string      `proxy:"password"`
	ALPN           []string    `proxy:"alpn,omitempty"`
	SNI            string      `proxy:"sni,omitempty"`
	SkipCertVerify bool        `proxy:"skip-cert-verify,omitempty"`
	UDP            bool        `proxy:"udp,omitempty"`
	Network        string      `proxy:"network,omitempty"`
	GrpcOpts       GrpcOptions `proxy:"grpc-opts,omitempty"`
}

func (t *Trojan) StreamConn(c net.Conn, metadata *C.Metadata) (net.Conn, error) {
	var err error
	if t.transport != nil {
		c, err = gun.StreamGunWithConn(c, t.gunTLSConfig, t.gunConfig)
	} else {
		c, err = t.instance.StreamConn(c)
	}

	if err != nil {
		return nil, fmt.Errorf("%s connect error: %w", t.addr, err)
	}

	err = t.instance.WriteHeader(c, trojan.CommandTCP, serializesSocksAddr(metadata))
	return c, err
}

func (t *Trojan) DialContext(ctx context.Context, metadata *C.Metadata) (_ C.Conn, err error) {
	// gun transport
	if t.transport != nil {
		c, err := gun.StreamGunWithTransport(t.transport, t.gunConfig)
		if err != nil {
			return nil, err
		}

		if err = t.instance.WriteHeader(c, trojan.CommandTCP, serializesSocksAddr(metadata)); err != nil {
			c.Close()
			return nil, err
		}

		return NewConn(c, t), nil
	}

	c, err := dialer.DialContext(ctx, "tcp", t.addr)
	if err != nil {
		return nil, fmt.Errorf("%s connect error: %w", t.addr, err)
	}
	tcpKeepAlive(c)

	defer safeConnClose(c, err)

	c, err = t.StreamConn(c, metadata)
	if err != nil {
		return nil, err
	}

	return NewConn(c, t), err
}

func (t *Trojan) DialUDP(metadata *C.Metadata) (_ C.PacketConn, err error) {
	var c net.Conn

	// grpc transport
	if t.transport != nil {
		c, err = gun.StreamGunWithTransport(t.transport, t.gunConfig)
		if err != nil {
			return nil, fmt.Errorf("%s connect error: %w", t.addr, err)
		}
		defer safeConnClose(c, err)
	} else {
		ctx, cancel := context.WithTimeout(context.Background(), tcpTimeout)
		defer cancel()
		c, err = dialer.DialContext(ctx, "tcp", t.addr)
		if err != nil {
			return nil, fmt.Errorf("%s connect error: %w", t.addr, err)
		}
		defer safeConnClose(c, err)
		tcpKeepAlive(c)
		c, err = t.instance.StreamConn(c)
		if err != nil {
			return nil, fmt.Errorf("%s connect error: %w", t.addr, err)
		}
	}

	err = t.instance.WriteHeader(c, trojan.CommandUDP, serializesSocksAddr(metadata))
	if err != nil {
		return nil, err
	}

	pc := t.instance.PacketConn(c)
	return newPacketConn(pc, t), err
}

func (t *Trojan) MarshalJSON() ([]byte, error) {
	return json.Marshal(map[string]string{
		"type": t.Type().String(),
	})
}

func NewTrojan(option TrojanOption) (*Trojan, error) {
	addr := net.JoinHostPort(option.Server, strconv.Itoa(option.Port))

	tOption := &trojan.Option{
		Password:           option.Password,
		ALPN:               option.ALPN,
		ServerName:         option.Server,
		SkipCertVerify:     option.SkipCertVerify,
		ClientSessionCache: getClientSessionCache(),
	}

	if option.SNI != "" {
		tOption.ServerName = option.SNI
	}

	t := &Trojan{
		Base: &Base{
			name: option.Name,
			addr: addr,
			tp:   C.Trojan,
			udp:  option.UDP,
		},
		instance: trojan.New(tOption),
	}

	if option.Network == "grpc" {
		dialFn := func(network, addr string) (net.Conn, error) {
			c, err := dialer.DialContext(context.Background(), "tcp", t.addr)
			if err != nil {
				return nil, fmt.Errorf("%s connect error: %s", t.addr, err.Error())
			}
			tcpKeepAlive(c)
			return c, nil
		}

		tlsConfig := &tls.Config{
			NextProtos:         option.ALPN,
			MinVersion:         tls.VersionTLS12,
			InsecureSkipVerify: tOption.SkipCertVerify,
			ServerName:         tOption.ServerName,
			ClientSessionCache: getClientSessionCache(),
		}

		t.transport = gun.NewHTTP2Client(dialFn, tlsConfig)
		t.gunTLSConfig = tlsConfig
		t.gunConfig = &gun.Config{
			ServiceName: option.GrpcOpts.GrpcServiceName,
			Host:        tOption.ServerName,
		}
	}

	return t, nil
}
>>>>>>> 4186bcf1
<|MERGE_RESOLUTION|>--- conflicted
+++ resolved
@@ -1,381 +1,192 @@
-<<<<<<< HEAD
-package outbound
-
-import (
-	"context"
-	"crypto/tls"
-	"encoding/json"
-	"fmt"
-	"net"
-	"strconv"
-
-	"github.com/Dreamacro/clash/component/dialer"
-	"github.com/Dreamacro/clash/component/gun"
-	"github.com/Dreamacro/clash/component/trojan"
-	C "github.com/Dreamacro/clash/constant"
-
-	"golang.org/x/net/http2"
-)
-
-type Trojan struct {
-	*Base
-	instance *trojan.Trojan
-
-	// for gun mux
-	gunTLSConfig *tls.Config
-	gunConfig    *gun.Config
-	transport    *http2.Transport
-}
-
-type TrojanOption struct {
-	Name           string      `proxy:"name"`
-	Server         string      `proxy:"server"`
-	PingServer     string      `proxy:"ping-server,omitempty"`
-	Port           int         `proxy:"port"`
-	Password       string      `proxy:"password"`
-	ALPN           []string    `proxy:"alpn,omitempty"`
-	SNI            string      `proxy:"sni,omitempty"`
-	SkipCertVerify bool        `proxy:"skip-cert-verify,omitempty"`
-	UDP            bool        `proxy:"udp,omitempty"`
-	Network        string      `proxy:"network,omitempty"`
-	GrpcOpts       GrpcOptions `proxy:"grpc-opts,omitempty"`
-	Timeout        int         `proxy:"timeout,omitempty"`
-	MaxLoss        int         `proxy:"max-loss,omitempty"`
-	ForbidDuration int         `proxy:"forbid-duration,omitempty"`
-	MaxFail        int         `proxy:"max-fail,omitempty"`
-}
-
-func (t *Trojan) StreamConn(c net.Conn, metadata *C.Metadata) (net.Conn, error) {
-	var err error
-	if t.transport != nil {
-		c, err = gun.StreamGunWithConn(c, t.gunTLSConfig, t.gunConfig)
-	} else {
-		c, err = t.instance.StreamConn(c)
-	}
-
-	if err != nil {
-		return nil, fmt.Errorf("%s connect error: %w", t.addr, err)
-	}
-
-	err = t.instance.WriteHeader(c, trojan.CommandTCP, serializesSocksAddr(metadata))
-	return c, err
-}
-
-func (t *Trojan) DialContext(ctx context.Context, metadata *C.Metadata) (_ C.Conn, err error) {
-	// gun transport
-	if t.transport != nil {
-		c, err := gun.StreamGunWithTransport(t.transport, t.gunConfig)
-		if err != nil {
-			return nil, err
-		}
-
-		if err = t.instance.WriteHeader(c, trojan.CommandTCP, serializesSocksAddr(metadata)); err != nil {
-			c.Close()
-			return nil, err
-		}
-
-		return NewConn(c, t), nil
-	}
-
-	c, err := dialer.DialContext(ctx, "tcp", t.addr)
-	if err != nil {
-		return nil, fmt.Errorf("%s connect error: %w", t.addr, err)
-	}
-	tcpKeepAlive(c)
-
-	defer safeConnClose(c, err)
-
-	c, err = t.StreamConn(c, metadata)
-	if err != nil {
-		return nil, err
-	}
-
-	return NewConn(c, t), err
-}
-
-func (t *Trojan) DialUDP(metadata *C.Metadata) (_ C.PacketConn, err error) {
-	var c net.Conn
-
-	// grpc transport
-	if t.transport != nil {
-		c, err = gun.StreamGunWithTransport(t.transport, t.gunConfig)
-		if err != nil {
-			return nil, fmt.Errorf("%s connect error: %w", t.addr, err)
-		}
-	} else {
-		ctx, cancel := context.WithTimeout(context.Background(), tcpTimeout)
-		defer cancel()
-		c, err = dialer.DialContext(ctx, "tcp", t.addr)
-		if err != nil {
-			return nil, fmt.Errorf("%s connect error: %w", t.addr, err)
-		}
-		tcpKeepAlive(c)
-		c, err = t.instance.StreamConn(c)
-		if err != nil {
-			c.Close()
-			return nil, fmt.Errorf("%s connect error: %w", t.addr, err)
-		}
-	}
-
-	defer safeConnClose(c, err)
-
-	err = t.instance.WriteHeader(c, trojan.CommandUDP, serializesSocksAddr(metadata))
-	if err != nil {
-		return nil, err
-	}
-
-	pc := t.instance.PacketConn(c)
-	return newPacketConn(pc, t), err
-}
-
-func (t *Trojan) MarshalJSON() ([]byte, error) {
-	return json.Marshal(map[string]string{
-		"type": t.Type().String(),
-	})
-}
-
-func NewTrojan(option TrojanOption) (*Trojan, error) {
-	addr := net.JoinHostPort(option.Server, strconv.Itoa(option.Port))
-	pingAddr := option.PingServer
-	timeout := option.Timeout
-	forbidDuration := option.ForbidDuration
-
-	tOption := &trojan.Option{
-		Password:           option.Password,
-		ALPN:               option.ALPN,
-		ServerName:         option.Server,
-		SkipCertVerify:     option.SkipCertVerify,
-		ClientSessionCache: getClientSessionCache(),
-	}
-
-	if option.SNI != "" {
-		tOption.ServerName = option.SNI
-	}
-
-	t := &Trojan{
-		Base: &Base{
-			name:           option.Name,
-			addr:           addr,
-			pingAddr:       pingAddr,
-			tp:             C.Trojan,
-			udp:            option.UDP,
-			timeout:        timeout,
-			maxloss:        option.MaxLoss,
-			forbidDuration: forbidDuration,
-			maxFail:        option.MaxFail,
-		},
-		instance: trojan.New(tOption),
-	}
-
-	if option.Network == "grpc" {
-		dialFn := func(network, addr string) (net.Conn, error) {
-			c, err := dialer.DialContext(context.Background(), "tcp", t.addr)
-			if err != nil {
-				return nil, fmt.Errorf("%s connect error: %s", t.addr, err.Error())
-			}
-			tcpKeepAlive(c)
-			return c, nil
-		}
-
-		tlsConfig := &tls.Config{
-			NextProtos:         option.ALPN,
-			MinVersion:         tls.VersionTLS12,
-			InsecureSkipVerify: tOption.SkipCertVerify,
-			ServerName:         tOption.ServerName,
-			ClientSessionCache: getClientSessionCache(),
-		}
-
-		t.transport = gun.NewHTTP2Client(dialFn, tlsConfig)
-		t.gunTLSConfig = tlsConfig
-		t.gunConfig = &gun.Config{
-			ServiceName: option.GrpcOpts.GrpcServiceName,
-			Host:        tOption.ServerName,
-		}
-	}
-
-	return t, nil
-}
-=======
-package outbound
-
-import (
-	"context"
-	"crypto/tls"
-	"encoding/json"
-	"fmt"
-	"net"
-	"strconv"
-
-	"github.com/Dreamacro/clash/component/dialer"
-	"github.com/Dreamacro/clash/component/gun"
-	"github.com/Dreamacro/clash/component/trojan"
-	C "github.com/Dreamacro/clash/constant"
-
-	"golang.org/x/net/http2"
-)
-
-type Trojan struct {
-	*Base
-	instance *trojan.Trojan
-
-	// for gun mux
-	gunTLSConfig *tls.Config
-	gunConfig    *gun.Config
-	transport    *http2.Transport
-}
-
-type TrojanOption struct {
-	Name           string      `proxy:"name"`
-	Server         string      `proxy:"server"`
-	Port           int         `proxy:"port"`
-	Password       string      `proxy:"password"`
-	ALPN           []string    `proxy:"alpn,omitempty"`
-	SNI            string      `proxy:"sni,omitempty"`
-	SkipCertVerify bool        `proxy:"skip-cert-verify,omitempty"`
-	UDP            bool        `proxy:"udp,omitempty"`
-	Network        string      `proxy:"network,omitempty"`
-	GrpcOpts       GrpcOptions `proxy:"grpc-opts,omitempty"`
-}
-
-func (t *Trojan) StreamConn(c net.Conn, metadata *C.Metadata) (net.Conn, error) {
-	var err error
-	if t.transport != nil {
-		c, err = gun.StreamGunWithConn(c, t.gunTLSConfig, t.gunConfig)
-	} else {
-		c, err = t.instance.StreamConn(c)
-	}
-
-	if err != nil {
-		return nil, fmt.Errorf("%s connect error: %w", t.addr, err)
-	}
-
-	err = t.instance.WriteHeader(c, trojan.CommandTCP, serializesSocksAddr(metadata))
-	return c, err
-}
-
-func (t *Trojan) DialContext(ctx context.Context, metadata *C.Metadata) (_ C.Conn, err error) {
-	// gun transport
-	if t.transport != nil {
-		c, err := gun.StreamGunWithTransport(t.transport, t.gunConfig)
-		if err != nil {
-			return nil, err
-		}
-
-		if err = t.instance.WriteHeader(c, trojan.CommandTCP, serializesSocksAddr(metadata)); err != nil {
-			c.Close()
-			return nil, err
-		}
-
-		return NewConn(c, t), nil
-	}
-
-	c, err := dialer.DialContext(ctx, "tcp", t.addr)
-	if err != nil {
-		return nil, fmt.Errorf("%s connect error: %w", t.addr, err)
-	}
-	tcpKeepAlive(c)
-
-	defer safeConnClose(c, err)
-
-	c, err = t.StreamConn(c, metadata)
-	if err != nil {
-		return nil, err
-	}
-
-	return NewConn(c, t), err
-}
-
-func (t *Trojan) DialUDP(metadata *C.Metadata) (_ C.PacketConn, err error) {
-	var c net.Conn
-
-	// grpc transport
-	if t.transport != nil {
-		c, err = gun.StreamGunWithTransport(t.transport, t.gunConfig)
-		if err != nil {
-			return nil, fmt.Errorf("%s connect error: %w", t.addr, err)
-		}
-		defer safeConnClose(c, err)
-	} else {
-		ctx, cancel := context.WithTimeout(context.Background(), tcpTimeout)
-		defer cancel()
-		c, err = dialer.DialContext(ctx, "tcp", t.addr)
-		if err != nil {
-			return nil, fmt.Errorf("%s connect error: %w", t.addr, err)
-		}
-		defer safeConnClose(c, err)
-		tcpKeepAlive(c)
-		c, err = t.instance.StreamConn(c)
-		if err != nil {
-			return nil, fmt.Errorf("%s connect error: %w", t.addr, err)
-		}
-	}
-
-	err = t.instance.WriteHeader(c, trojan.CommandUDP, serializesSocksAddr(metadata))
-	if err != nil {
-		return nil, err
-	}
-
-	pc := t.instance.PacketConn(c)
-	return newPacketConn(pc, t), err
-}
-
-func (t *Trojan) MarshalJSON() ([]byte, error) {
-	return json.Marshal(map[string]string{
-		"type": t.Type().String(),
-	})
-}
-
-func NewTrojan(option TrojanOption) (*Trojan, error) {
-	addr := net.JoinHostPort(option.Server, strconv.Itoa(option.Port))
-
-	tOption := &trojan.Option{
-		Password:           option.Password,
-		ALPN:               option.ALPN,
-		ServerName:         option.Server,
-		SkipCertVerify:     option.SkipCertVerify,
-		ClientSessionCache: getClientSessionCache(),
-	}
-
-	if option.SNI != "" {
-		tOption.ServerName = option.SNI
-	}
-
-	t := &Trojan{
-		Base: &Base{
-			name: option.Name,
-			addr: addr,
-			tp:   C.Trojan,
-			udp:  option.UDP,
-		},
-		instance: trojan.New(tOption),
-	}
-
-	if option.Network == "grpc" {
-		dialFn := func(network, addr string) (net.Conn, error) {
-			c, err := dialer.DialContext(context.Background(), "tcp", t.addr)
-			if err != nil {
-				return nil, fmt.Errorf("%s connect error: %s", t.addr, err.Error())
-			}
-			tcpKeepAlive(c)
-			return c, nil
-		}
-
-		tlsConfig := &tls.Config{
-			NextProtos:         option.ALPN,
-			MinVersion:         tls.VersionTLS12,
-			InsecureSkipVerify: tOption.SkipCertVerify,
-			ServerName:         tOption.ServerName,
-			ClientSessionCache: getClientSessionCache(),
-		}
-
-		t.transport = gun.NewHTTP2Client(dialFn, tlsConfig)
-		t.gunTLSConfig = tlsConfig
-		t.gunConfig = &gun.Config{
-			ServiceName: option.GrpcOpts.GrpcServiceName,
-			Host:        tOption.ServerName,
-		}
-	}
-
-	return t, nil
-}
->>>>>>> 4186bcf1
+package outbound
+
+import (
+	"context"
+	"crypto/tls"
+	"encoding/json"
+	"fmt"
+	"net"
+	"strconv"
+
+	"github.com/Dreamacro/clash/component/dialer"
+	"github.com/Dreamacro/clash/component/gun"
+	"github.com/Dreamacro/clash/component/trojan"
+	C "github.com/Dreamacro/clash/constant"
+
+	"golang.org/x/net/http2"
+)
+
+type Trojan struct {
+	*Base
+	instance *trojan.Trojan
+
+	// for gun mux
+	gunTLSConfig *tls.Config
+	gunConfig    *gun.Config
+	transport    *http2.Transport
+}
+
+type TrojanOption struct {
+	Name           string      `proxy:"name"`
+	Server         string      `proxy:"server"`
+	Port           int         `proxy:"port"`
+	PingServer     string      `proxy:"ping-server,omitempty"`
+	Timeout        int         `proxy:"timeout,omitempty"`
+	MaxLoss        int         `proxy:"max-loss,omitempty"`
+	ForbidDuration int         `proxy:"forbid-duration,omitempty"`
+	MaxFail        int         `proxy:"max-fail,omitempty"`
+	Password       string      `proxy:"password"`
+	ALPN           []string    `proxy:"alpn,omitempty"`
+	SNI            string      `proxy:"sni,omitempty"`
+	SkipCertVerify bool        `proxy:"skip-cert-verify,omitempty"`
+	UDP            bool        `proxy:"udp,omitempty"`
+	Network        string      `proxy:"network,omitempty"`
+	GrpcOpts       GrpcOptions `proxy:"grpc-opts,omitempty"`
+}
+
+func (t *Trojan) StreamConn(c net.Conn, metadata *C.Metadata) (net.Conn, error) {
+	var err error
+	if t.transport != nil {
+		c, err = gun.StreamGunWithConn(c, t.gunTLSConfig, t.gunConfig)
+	} else {
+		c, err = t.instance.StreamConn(c)
+	}
+
+	if err != nil {
+		return nil, fmt.Errorf("%s connect error: %w", t.addr, err)
+	}
+
+	err = t.instance.WriteHeader(c, trojan.CommandTCP, serializesSocksAddr(metadata))
+	return c, err
+}
+
+func (t *Trojan) DialContext(ctx context.Context, metadata *C.Metadata) (_ C.Conn, err error) {
+	// gun transport
+	if t.transport != nil {
+		c, err := gun.StreamGunWithTransport(t.transport, t.gunConfig)
+		if err != nil {
+			return nil, err
+		}
+
+		if err = t.instance.WriteHeader(c, trojan.CommandTCP, serializesSocksAddr(metadata)); err != nil {
+			c.Close()
+			return nil, err
+		}
+
+		return NewConn(c, t), nil
+	}
+
+	c, err := dialer.DialContext(ctx, "tcp", t.addr)
+	if err != nil {
+		return nil, fmt.Errorf("%s connect error: %w", t.addr, err)
+	}
+	tcpKeepAlive(c)
+
+	defer safeConnClose(c, err)
+
+	c, err = t.StreamConn(c, metadata)
+	if err != nil {
+		return nil, err
+	}
+
+	return NewConn(c, t), err
+}
+
+func (t *Trojan) DialUDP(metadata *C.Metadata) (_ C.PacketConn, err error) {
+	var c net.Conn
+
+	// grpc transport
+	if t.transport != nil {
+		c, err = gun.StreamGunWithTransport(t.transport, t.gunConfig)
+		if err != nil {
+			return nil, fmt.Errorf("%s connect error: %w", t.addr, err)
+		}
+		defer safeConnClose(c, err)
+	} else {
+		ctx, cancel := context.WithTimeout(context.Background(), tcpTimeout)
+		defer cancel()
+		c, err = dialer.DialContext(ctx, "tcp", t.addr)
+		if err != nil {
+			return nil, fmt.Errorf("%s connect error: %w", t.addr, err)
+		}
+		defer safeConnClose(c, err)
+		tcpKeepAlive(c)
+		c, err = t.instance.StreamConn(c)
+		if err != nil {
+			return nil, fmt.Errorf("%s connect error: %w", t.addr, err)
+		}
+	}
+
+	err = t.instance.WriteHeader(c, trojan.CommandUDP, serializesSocksAddr(metadata))
+	if err != nil {
+		return nil, err
+	}
+
+	pc := t.instance.PacketConn(c)
+	return newPacketConn(pc, t), err
+}
+
+func (t *Trojan) MarshalJSON() ([]byte, error) {
+	return json.Marshal(map[string]string{
+		"type": t.Type().String(),
+	})
+}
+
+func NewTrojan(option TrojanOption) (*Trojan, error) {
+	addr := net.JoinHostPort(option.Server, strconv.Itoa(option.Port))
+
+	tOption := &trojan.Option{
+		Password:           option.Password,
+		ALPN:               option.ALPN,
+		ServerName:         option.Server,
+		SkipCertVerify:     option.SkipCertVerify,
+		ClientSessionCache: getClientSessionCache(),
+	}
+
+	if option.SNI != "" {
+		tOption.ServerName = option.SNI
+	}
+
+	t := &Trojan{
+		Base: &Base{
+			name:           option.Name,
+			addr:           addr,
+			tp:             C.Trojan,
+			udp:            option.UDP,
+			pingAddr:       option.PingServer,
+			timeout:        option.Timeout,
+			maxloss:        option.MaxLoss,
+			forbidDuration: option.ForbidDuration,
+			maxFail:        option.MaxFail,
+		},
+		instance: trojan.New(tOption),
+	}
+
+	if option.Network == "grpc" {
+		dialFn := func(network, addr string) (net.Conn, error) {
+			c, err := dialer.DialContext(context.Background(), "tcp", t.addr)
+			if err != nil {
+				return nil, fmt.Errorf("%s connect error: %s", t.addr, err.Error())
+			}
+			tcpKeepAlive(c)
+			return c, nil
+		}
+
+		tlsConfig := &tls.Config{
+			NextProtos:         option.ALPN,
+			MinVersion:         tls.VersionTLS12,
+			InsecureSkipVerify: tOption.SkipCertVerify,
+			ServerName:         tOption.ServerName,
+			ClientSessionCache: getClientSessionCache(),
+		}
+
+		t.transport = gun.NewHTTP2Client(dialFn, tlsConfig)
+		t.gunTLSConfig = tlsConfig
+		t.gunConfig = &gun.Config{
+			ServiceName: option.GrpcOpts.GrpcServiceName,
+			Host:        tOption.ServerName,
+		}
+	}
+
+	return t, nil
+}