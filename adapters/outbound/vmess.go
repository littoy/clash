package outbound

import (
	"context"
	"errors"
	"fmt"
	"net"
	"strconv"
	"strings"

<<<<<<< HEAD
	"github.com/brobird/clash/component/vmess"
	C "github.com/brobird/clash/constant"
=======
	"github.com/Dreamacro/clash/component/dialer"
	"github.com/Dreamacro/clash/component/resolver"
	"github.com/Dreamacro/clash/component/vmess"
	C "github.com/Dreamacro/clash/constant"
>>>>>>> 609869bf
)

type Vmess struct {
	*Base
	server string
	client *vmess.Client
}

type VmessOption struct {
	Name           string            `proxy:"name"`
	Server         string            `proxy:"server"`
	Port           int               `proxy:"port"`
	UUID           string            `proxy:"uuid"`
	AlterID        int               `proxy:"alterId"`
	Cipher         string            `proxy:"cipher"`
	TLS            bool              `proxy:"tls,omitempty"`
	UDP            bool              `proxy:"udp,omitempty"`
	Network        string            `proxy:"network,omitempty"`
	WSPath         string            `proxy:"ws-path,omitempty"`
	WSHeaders      map[string]string `proxy:"ws-headers,omitempty"`
	SkipCertVerify bool              `proxy:"skip-cert-verify,omitempty"`
}

func (v *Vmess) DialContext(ctx context.Context, metadata *C.Metadata) (C.Conn, error) {
	c, err := dialer.DialContext(ctx, "tcp", v.server)
	if err != nil {
		return nil, fmt.Errorf("%s connect error", v.server)
	}
	tcpKeepAlive(c)
	c, err = v.client.New(c, parseVmessAddr(metadata))
	return newConn(c, v), err
}

func (v *Vmess) DialUDP(metadata *C.Metadata) (C.PacketConn, error) {
<<<<<<< HEAD
=======
	// vmess use stream-oriented udp, so clash needs a net.UDPAddr
	if !metadata.Resolved() {
		ip, err := resolver.ResolveIP(metadata.Host)
		if err != nil {
			return nil, errors.New("can't resolve ip")
		}
		metadata.DstIP = ip
	}

>>>>>>> 609869bf
	ctx, cancel := context.WithTimeout(context.Background(), tcpTimeout)
	defer cancel()
	c, err := dialer.DialContext(ctx, "tcp", v.server)
	if err != nil {
		return nil, fmt.Errorf("%s connect error", v.server)
	}
	tcpKeepAlive(c)
	c, err = v.client.New(c, parseVmessAddr(metadata))
	if err != nil {
		return nil, fmt.Errorf("new vmess client error: %v", err)
	}
<<<<<<< HEAD
	return newPacketConn(&vmessUDPConn{Conn: c, rAddr: metadata.UDPAddr()}, v), nil
=======
	return newPacketConn(&vmessPacketConn{Conn: c, rAddr: metadata.UDPAddr()}, v), nil
>>>>>>> 609869bf
}

func NewVmess(option VmessOption) (*Vmess, error) {
	security := strings.ToLower(option.Cipher)
	client, err := vmess.NewClient(vmess.Config{
		UUID:             option.UUID,
		AlterID:          uint16(option.AlterID),
		Security:         security,
		TLS:              option.TLS,
		HostName:         option.Server,
		Port:             strconv.Itoa(option.Port),
		NetWork:          option.Network,
		WebSocketPath:    option.WSPath,
		WebSocketHeaders: option.WSHeaders,
		SkipCertVerify:   option.SkipCertVerify,
		SessionCache:     getClientSessionCache(),
	})
	if err != nil {
		return nil, err
	}

	return &Vmess{
		Base: &Base{
			name: option.Name,
			tp:   C.Vmess,
			udp:  true,
		},
		server: net.JoinHostPort(option.Server, strconv.Itoa(option.Port)),
		client: client,
	}, nil
}

func parseVmessAddr(metadata *C.Metadata) *vmess.DstAddr {
	var addrType byte
	var addr []byte
	switch metadata.AddrType {
	case C.AtypIPv4:
		addrType = byte(vmess.AtypIPv4)
		addr = make([]byte, net.IPv4len)
		copy(addr[:], metadata.DstIP.To4())
	case C.AtypIPv6:
		addrType = byte(vmess.AtypIPv6)
		addr = make([]byte, net.IPv6len)
		copy(addr[:], metadata.DstIP.To16())
	case C.AtypDomainName:
		addrType = byte(vmess.AtypDomainName)
		addr = make([]byte, len(metadata.Host)+1)
		addr[0] = byte(len(metadata.Host))
		copy(addr[1:], []byte(metadata.Host))
	}

	port, _ := strconv.Atoi(metadata.DstPort)
	return &vmess.DstAddr{
		UDP:      metadata.NetWork == C.UDP,
		AddrType: addrType,
		Addr:     addr,
		Port:     uint(port),
	}
}

type vmessPacketConn struct {
	net.Conn
	rAddr net.Addr
}

func (uc *vmessPacketConn) WriteTo(b []byte, addr net.Addr) (int, error) {
	return uc.Conn.Write(b)
}

func (uc *vmessPacketConn) WriteWithMetadata(p []byte, metadata *C.Metadata) (n int, err error) {
	return uc.Conn.Write(p)
}

func (uc *vmessPacketConn) ReadFrom(b []byte) (int, net.Addr, error) {
	n, err := uc.Conn.Read(b)
	return n, uc.rAddr, err
}<|MERGE_RESOLUTION|>--- conflicted
+++ resolved
@@ -8,15 +8,10 @@
 	"strconv"
 	"strings"
 
-<<<<<<< HEAD
+	"github.com/brobird/clash/component/dialer"
+	"github.com/brobird/clash/component/resolver"
 	"github.com/brobird/clash/component/vmess"
 	C "github.com/brobird/clash/constant"
-=======
-	"github.com/Dreamacro/clash/component/dialer"
-	"github.com/Dreamacro/clash/component/resolver"
-	"github.com/Dreamacro/clash/component/vmess"
-	C "github.com/Dreamacro/clash/constant"
->>>>>>> 609869bf
 )
 
 type Vmess struct {
@@ -51,8 +46,6 @@
 }
 
 func (v *Vmess) DialUDP(metadata *C.Metadata) (C.PacketConn, error) {
-<<<<<<< HEAD
-=======
 	// vmess use stream-oriented udp, so clash needs a net.UDPAddr
 	if !metadata.Resolved() {
 		ip, err := resolver.ResolveIP(metadata.Host)
@@ -62,7 +55,6 @@
 		metadata.DstIP = ip
 	}
 
->>>>>>> 609869bf
 	ctx, cancel := context.WithTimeout(context.Background(), tcpTimeout)
 	defer cancel()
 	c, err := dialer.DialContext(ctx, "tcp", v.server)
@@ -74,11 +66,7 @@
 	if err != nil {
 		return nil, fmt.Errorf("new vmess client error: %v", err)
 	}
-<<<<<<< HEAD
-	return newPacketConn(&vmessUDPConn{Conn: c, rAddr: metadata.UDPAddr()}, v), nil
-=======
 	return newPacketConn(&vmessPacketConn{Conn: c, rAddr: metadata.UDPAddr()}, v), nil
->>>>>>> 609869bf
 }
 
 func NewVmess(option VmessOption) (*Vmess, error) {
