package outbound

import (
	"context"
	"crypto/tls"
	"encoding/json"
	"fmt"
	"net"
	"strconv"

<<<<<<< HEAD
	"github.com/brobird/clash/common/structure"
	"github.com/brobird/clash/component/dialer"
	obfs "github.com/brobird/clash/component/simple-obfs"
	"github.com/brobird/clash/component/socks5"
	v2rayObfs "github.com/brobird/clash/component/v2ray-plugin"
	C "github.com/brobird/clash/constant"
=======
	"github.com/Dreamacro/clash/common/structure"
	"github.com/Dreamacro/clash/component/dialer"
	obfs "github.com/Dreamacro/clash/component/simple-obfs"
	"github.com/Dreamacro/clash/component/socks5"
	v2rayObfs "github.com/Dreamacro/clash/component/v2ray-plugin"
	C "github.com/Dreamacro/clash/constant"
>>>>>>> 609869bf

	"github.com/Dreamacro/go-shadowsocks2/core"
)

type ShadowSocks struct {
	*Base
	server string
	cipher core.Cipher

	// obfs
	obfsMode    string
	obfsOption  *simpleObfsOption
	v2rayOption *v2rayObfs.Option
}

type ShadowSocksOption struct {
	Name       string                 `proxy:"name"`
	Server     string                 `proxy:"server"`
	Port       int                    `proxy:"port"`
	Password   string                 `proxy:"password"`
	Cipher     string                 `proxy:"cipher"`
	UDP        bool                   `proxy:"udp,omitempty"`
	Plugin     string                 `proxy:"plugin,omitempty"`
	PluginOpts map[string]interface{} `proxy:"plugin-opts,omitempty"`

	// deprecated when bump to 1.0
	Obfs     string `proxy:"obfs,omitempty"`
	ObfsHost string `proxy:"obfs-host,omitempty"`
}

type simpleObfsOption struct {
	Mode string `obfs:"mode"`
	Host string `obfs:"host,omitempty"`
}

type v2rayObfsOption struct {
	Mode           string            `obfs:"mode"`
	Host           string            `obfs:"host,omitempty"`
	Path           string            `obfs:"path,omitempty"`
	TLS            bool              `obfs:"tls,omitempty"`
	Headers        map[string]string `obfs:"headers,omitempty"`
	SkipCertVerify bool              `obfs:"skip-cert-verify,omitempty"`
	Mux            bool              `obfs:"mux,omitempty"`
}

func (ss *ShadowSocks) DialContext(ctx context.Context, metadata *C.Metadata) (C.Conn, error) {
	c, err := dialer.DialContext(ctx, "tcp", ss.server)
	if err != nil {
		return nil, fmt.Errorf("%s connect error: %w", ss.server, err)
	}
	tcpKeepAlive(c)
	switch ss.obfsMode {
	case "tls":
		c = obfs.NewTLSObfs(c, ss.obfsOption.Host)
	case "http":
		_, port, _ := net.SplitHostPort(ss.server)
		c = obfs.NewHTTPObfs(c, ss.obfsOption.Host, port)
	case "websocket":
		var err error
		c, err = v2rayObfs.NewV2rayObfs(c, ss.v2rayOption)
		if err != nil {
			return nil, fmt.Errorf("%s connect error: %w", ss.server, err)
		}
	}
	c = ss.cipher.StreamConn(c)
	_, err = c.Write(serializesSocksAddr(metadata))
	return newConn(c, ss), err
}

func (ss *ShadowSocks) DialUDP(metadata *C.Metadata) (C.PacketConn, error) {
	pc, err := dialer.ListenPacket("udp", "")
	if err != nil {
		return nil, err
	}

	addr, err := resolveUDPAddr("udp", ss.server)
	if err != nil {
		return nil, err
	}

	pc = ss.cipher.PacketConn(pc)
<<<<<<< HEAD
	return newPacketConn(&ssUDPConn{PacketConn: pc, rAddr: addr}, ss), nil
=======
	return newPacketConn(&ssPacketConn{PacketConn: pc, rAddr: addr}, ss), nil
>>>>>>> 609869bf
}

func (ss *ShadowSocks) MarshalJSON() ([]byte, error) {
	return json.Marshal(map[string]string{
		"type": ss.Type().String(),
	})
}

func NewShadowSocks(option ShadowSocksOption) (*ShadowSocks, error) {
	server := net.JoinHostPort(option.Server, strconv.Itoa(option.Port))
	cipher := option.Cipher
	password := option.Password
	ciph, err := core.PickCipher(cipher, nil, password)
	if err != nil {
		return nil, fmt.Errorf("ss %s initialize error: %w", server, err)
	}

	var v2rayOption *v2rayObfs.Option
	var obfsOption *simpleObfsOption
	obfsMode := ""

	// forward compatibility before 1.0
	if option.Obfs != "" {
		obfsMode = option.Obfs
		obfsOption = &simpleObfsOption{
			Host: "bing.com",
		}
		if option.ObfsHost != "" {
			obfsOption.Host = option.ObfsHost
		}
	}

	decoder := structure.NewDecoder(structure.Option{TagName: "obfs", WeaklyTypedInput: true})
	if option.Plugin == "obfs" {
		opts := simpleObfsOption{Host: "bing.com"}
		if err := decoder.Decode(option.PluginOpts, &opts); err != nil {
			return nil, fmt.Errorf("ss %s initialize obfs error: %w", server, err)
		}

		if opts.Mode != "tls" && opts.Mode != "http" {
			return nil, fmt.Errorf("ss %s obfs mode error: %s", server, opts.Mode)
		}
		obfsMode = opts.Mode
		obfsOption = &opts
	} else if option.Plugin == "v2ray-plugin" {
		opts := v2rayObfsOption{Host: "bing.com", Mux: true}
		if err := decoder.Decode(option.PluginOpts, &opts); err != nil {
			return nil, fmt.Errorf("ss %s initialize v2ray-plugin error: %w", server, err)
		}

		if opts.Mode != "websocket" {
			return nil, fmt.Errorf("ss %s obfs mode error: %s", server, opts.Mode)
		}
		obfsMode = opts.Mode

		var tlsConfig *tls.Config
		if opts.TLS {
			tlsConfig = &tls.Config{
				ServerName:         opts.Host,
				InsecureSkipVerify: opts.SkipCertVerify,
				ClientSessionCache: getClientSessionCache(),
			}
		}
		v2rayOption = &v2rayObfs.Option{
			Host:      opts.Host,
			Path:      opts.Path,
			Headers:   opts.Headers,
			TLSConfig: tlsConfig,
			Mux:       opts.Mux,
		}
	}

	return &ShadowSocks{
		Base: &Base{
			name: option.Name,
			tp:   C.Shadowsocks,
			udp:  option.UDP,
		},
		server: server,
		cipher: ciph,

		obfsMode:    obfsMode,
		v2rayOption: v2rayOption,
		obfsOption:  obfsOption,
	}, nil
}

type ssPacketConn struct {
	net.PacketConn
	rAddr net.Addr
}

<<<<<<< HEAD
func (uc *ssUDPConn) WriteTo(b []byte, addr net.Addr) (n int, err error) {
=======
func (spc *ssPacketConn) WriteTo(b []byte, addr net.Addr) (n int, err error) {
>>>>>>> 609869bf
	packet, err := socks5.EncodeUDPPacket(socks5.ParseAddrToSocksAddr(addr), b)
	if err != nil {
		return
	}
<<<<<<< HEAD
	return uc.PacketConn.WriteTo(packet[3:], uc.rAddr)
=======
	return spc.PacketConn.WriteTo(packet[3:], spc.rAddr)
>>>>>>> 609869bf
}

func (spc *ssPacketConn) WriteWithMetadata(p []byte, metadata *C.Metadata) (n int, err error) {
	packet, err := socks5.EncodeUDPPacket(socks5.ParseAddr(metadata.RemoteAddress()), p)
	if err != nil {
		return
	}
	return spc.PacketConn.WriteTo(packet[3:], spc.rAddr)
}

func (spc *ssPacketConn) ReadFrom(b []byte) (int, net.Addr, error) {
	n, _, e := spc.PacketConn.ReadFrom(b)
	if e != nil {
		return 0, nil, e
	}
	addr := socks5.SplitAddr(b[:n])
	copy(b, b[len(addr):])
	return n - len(addr), addr.UDPAddr(), e
}<|MERGE_RESOLUTION|>--- conflicted
+++ resolved
@@ -8,21 +8,12 @@
 	"net"
 	"strconv"
 
-<<<<<<< HEAD
 	"github.com/brobird/clash/common/structure"
 	"github.com/brobird/clash/component/dialer"
 	obfs "github.com/brobird/clash/component/simple-obfs"
 	"github.com/brobird/clash/component/socks5"
 	v2rayObfs "github.com/brobird/clash/component/v2ray-plugin"
 	C "github.com/brobird/clash/constant"
-=======
-	"github.com/Dreamacro/clash/common/structure"
-	"github.com/Dreamacro/clash/component/dialer"
-	obfs "github.com/Dreamacro/clash/component/simple-obfs"
-	"github.com/Dreamacro/clash/component/socks5"
-	v2rayObfs "github.com/Dreamacro/clash/component/v2ray-plugin"
-	C "github.com/Dreamacro/clash/constant"
->>>>>>> 609869bf
 
 	"github.com/Dreamacro/go-shadowsocks2/core"
 )
@@ -104,11 +95,7 @@
 	}
 
 	pc = ss.cipher.PacketConn(pc)
-<<<<<<< HEAD
-	return newPacketConn(&ssUDPConn{PacketConn: pc, rAddr: addr}, ss), nil
-=======
 	return newPacketConn(&ssPacketConn{PacketConn: pc, rAddr: addr}, ss), nil
->>>>>>> 609869bf
 }
 
 func (ss *ShadowSocks) MarshalJSON() ([]byte, error) {
@@ -201,20 +188,12 @@
 	rAddr net.Addr
 }
 
-<<<<<<< HEAD
-func (uc *ssUDPConn) WriteTo(b []byte, addr net.Addr) (n int, err error) {
-=======
 func (spc *ssPacketConn) WriteTo(b []byte, addr net.Addr) (n int, err error) {
->>>>>>> 609869bf
 	packet, err := socks5.EncodeUDPPacket(socks5.ParseAddrToSocksAddr(addr), b)
 	if err != nil {
 		return
 	}
-<<<<<<< HEAD
-	return uc.PacketConn.WriteTo(packet[3:], uc.rAddr)
-=======
 	return spc.PacketConn.WriteTo(packet[3:], spc.rAddr)
->>>>>>> 609869bf
 }
 
 func (spc *ssPacketConn) WriteWithMetadata(p []byte, metadata *C.Metadata) (n int, err error) {
