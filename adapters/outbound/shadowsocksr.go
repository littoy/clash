package outbound

import (
	"context"
	"encoding/json"
	"fmt"
	"net"
	"strconv"

	"github.com/Dreamacro/clash/component/dialer"
	"github.com/Dreamacro/clash/component/ssr/obfs"
	"github.com/Dreamacro/clash/component/ssr/protocol"
	C "github.com/Dreamacro/clash/constant"
	"github.com/Dreamacro/go-shadowsocks2/core"
	"github.com/Dreamacro/go-shadowsocks2/shadowaead"
	"github.com/Dreamacro/go-shadowsocks2/shadowstream"
)

type ShadowSocksR struct {
	*Base
	cipher   core.Cipher
	obfs     obfs.Obfs
	protocol protocol.Protocol
}

type ShadowSocksROption struct {
	Name             string `proxy:"name"`
	Server           string `proxy:"server"`
	Port             int    `proxy:"port"`
	Password         string `proxy:"password"`
	Cipher           string `proxy:"cipher"`
	Obfs             string `proxy:"obfs"`
	ObfsParam        string `proxy:"obfs-param,omitempty"`
	ObfsParamOld     string `proxy:"obfsparam,omitempty"`
	Protocol         string `proxy:"protocol"`
	ProtocolParam    string `proxy:"protocol-param,omitempty"`
	ProtocolParamOld string `proxy:"protocolparam,omitempty"`
	UDP              bool   `proxy:"udp,omitempty"`
}

func (ssr *ShadowSocksR) StreamConn(c net.Conn, metadata *C.Metadata) (net.Conn, error) {
	c = ssr.obfs.StreamConn(c)
	c = ssr.cipher.StreamConn(c)
	var (
		iv  []byte
		err error
	)
	switch conn := c.(type) {
	case *shadowstream.Conn:
		iv, err = conn.ObtainWriteIV()
		if err != nil {
			return nil, err
		}
	case *shadowaead.Conn:
		return nil, fmt.Errorf("invalid connection type")
	}
	c = ssr.protocol.StreamConn(c, iv)
	_, err = c.Write(serializesSocksAddr(metadata))
	return c, err
}

func (ssr *ShadowSocksR) DialContext(ctx context.Context, metadata *C.Metadata) (C.Conn, error) {
	c, err := dialer.DialContext(ctx, "tcp", ssr.addr)
	if err != nil {
		return nil, fmt.Errorf("%s connect error: %w", ssr.addr, err)
	}
	tcpKeepAlive(c)

	c, err = ssr.StreamConn(c, metadata)
	return NewConn(c, ssr), err
}

func (ssr *ShadowSocksR) DialUDP(metadata *C.Metadata) (C.PacketConn, error) {
	pc, err := dialer.ListenPacket("udp", "")
	if err != nil {
		return nil, err
	}

	addr, err := resolveUDPAddr("udp", ssr.addr)
	if err != nil {
		return nil, err
	}

	pc = ssr.cipher.PacketConn(pc)
	pc = ssr.protocol.PacketConn(pc)
	return newPacketConn(&ssPacketConn{PacketConn: pc, rAddr: addr}, ssr), nil
}

func (ssr *ShadowSocksR) MarshalJSON() ([]byte, error) {
	return json.Marshal(map[string]string{
		"type": ssr.Type().String(),
	})
}

func NewShadowSocksR(option ShadowSocksROption) (*ShadowSocksR, error) {
	addr := net.JoinHostPort(option.Server, strconv.Itoa(option.Port))
	cipher := option.Cipher
	password := option.Password
	coreCiph, err := core.PickCipher(cipher, nil, password)
	if err != nil {
		return nil, fmt.Errorf("ssr %s initialize error: %w", addr, err)
	}
	var (
		ivSize int
		key    []byte
	)
	if option.Cipher == "dummy" {
		ivSize = 0
		key = core.Kdf(option.Password, 16)
	} else {
		ciph, ok := coreCiph.(*core.StreamCipher)
		if !ok {
			return nil, fmt.Errorf("%s is not dummy or a supported stream cipher in ssr", cipher)
		}
		ivSize = ciph.IVSize()
		key = ciph.Key
	}

<<<<<<< HEAD
	if len(option.ObfsParam) == 0 {
		option.ObfsParam = option.ObfsParamOld
	}
	if len(option.ProtocolParam) == 0 {
		option.ProtocolParam = option.ProtocolParamOld
	}

	obfs, err := obfs.PickObfs(option.Obfs, &obfs.Base{
		IVSize:  ciph.IVSize(),
		Key:     ciph.Key,
		HeadLen: 30,
		Host:    option.Server,
		Port:    option.Port,
		Param:   option.ObfsParam,
=======
	obfs, obfsOverhead, err := obfs.PickObfs(option.Obfs, &obfs.Base{
		Host:   option.Server,
		Port:   option.Port,
		Key:    key,
		IVSize: ivSize,
		Param:  option.ObfsParam,
>>>>>>> 9eb98e39
	})
	if err != nil {
		return nil, fmt.Errorf("ssr %s initialize obfs error: %w", addr, err)
	}

	protocol, err := protocol.PickProtocol(option.Protocol, &protocol.Base{
		Key:      key,
		Overhead: obfsOverhead,
		Param:    option.ProtocolParam,
	})
	if err != nil {
		return nil, fmt.Errorf("ssr %s initialize protocol error: %w", addr, err)
	}

	return &ShadowSocksR{
		Base: &Base{
			name: option.Name,
			addr: addr,
			tp:   C.ShadowsocksR,
			udp:  option.UDP,
		},
		cipher:   coreCiph,
		obfs:     obfs,
		protocol: protocol,
	}, nil
}<|MERGE_RESOLUTION|>--- conflicted
+++ resolved
@@ -116,7 +116,6 @@
 		key = ciph.Key
 	}
 
-<<<<<<< HEAD
 	if len(option.ObfsParam) == 0 {
 		option.ObfsParam = option.ObfsParamOld
 	}
@@ -124,21 +123,12 @@
 		option.ProtocolParam = option.ProtocolParamOld
 	}
 
-	obfs, err := obfs.PickObfs(option.Obfs, &obfs.Base{
-		IVSize:  ciph.IVSize(),
-		Key:     ciph.Key,
-		HeadLen: 30,
-		Host:    option.Server,
-		Port:    option.Port,
-		Param:   option.ObfsParam,
-=======
 	obfs, obfsOverhead, err := obfs.PickObfs(option.Obfs, &obfs.Base{
 		Host:   option.Server,
 		Port:   option.Port,
 		Key:    key,
 		IVSize: ivSize,
 		Param:  option.ObfsParam,
->>>>>>> 9eb98e39
 	})
 	if err != nil {
 		return nil, fmt.Errorf("ssr %s initialize obfs error: %w", addr, err)
