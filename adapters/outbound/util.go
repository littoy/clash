package adapters

import (
	"bytes"
	"context"
	"crypto/tls"
	"fmt"
	"net"
	"net/url"
	"strconv"
	"sync"
	"time"

	"github.com/whojave/clashr/component/socks5"
	C "github.com/whojave/clashr/constant"
	"github.com/whojave/clashr/dns"
)

const (
	tcpTimeout = 5 * time.Second
)

var (
	globalClientSessionCache tls.ClientSessionCache
	once                     sync.Once
)

func urlToMetadata(rawURL string) (addr C.Metadata, err error) {
	u, err := url.Parse(rawURL)
	if err != nil {
		return
	}

	port := u.Port()
	if port == "" {
		switch u.Scheme {
		case "https":
			port = "443"
		case "http":
			port = "80"
		default:
			err = fmt.Errorf("%s scheme not Support", rawURL)
			return
		}
	}

	addr = C.Metadata{
		AddrType: C.AtypDomainName,
		Host:     u.Hostname(),
		DstIP:    nil,
		DstPort:  port,
	}
	return
}

func tcpKeepAlive(c net.Conn) {
	if tcp, ok := c.(*net.TCPConn); ok {
		tcp.SetKeepAlive(true)
		tcp.SetKeepAlivePeriod(30 * time.Second)
	}
}

func getClientSessionCache() tls.ClientSessionCache {
	once.Do(func() {
		globalClientSessionCache = tls.NewLRUClientSessionCache(128)
	})
	return globalClientSessionCache
}

func serializesSocksAddr(metadata *C.Metadata) []byte {
	var buf [][]byte
	aType := uint8(metadata.AddrType)
	p, _ := strconv.Atoi(metadata.DstPort)
	port := []byte{uint8(p >> 8), uint8(p & 0xff)}
	switch metadata.AddrType {
	case socks5.AtypDomainName:
		len := uint8(len(metadata.Host))
		host := []byte(metadata.Host)
		buf = [][]byte{{aType, len}, host, port}
	case socks5.AtypIPv4:
		host := metadata.DstIP.To4()
		buf = [][]byte{{aType}, host, port}
	case socks5.AtypIPv6:
		host := metadata.DstIP.To16()
		buf = [][]byte{{aType}, host, port}
	}
	return bytes.Join(buf, nil)
}

func dialContext(ctx context.Context, network, address string) (net.Conn, error) {
	host, port, err := net.SplitHostPort(address)
	if err != nil {
		return nil, err
	}

<<<<<<< HEAD
	dialer := net.Dialer{}

=======
>>>>>>> 4d9763ef
	returned := make(chan struct{})
	defer close(returned)

	type dialResult struct {
		net.Conn
		error
		resolved bool
		ipv6     bool
		done     bool
	}
	results := make(chan dialResult)
	var primary, fallback dialResult

	startRacer := func(ctx context.Context, host string, ipv6 bool) {
<<<<<<< HEAD
=======
		dialer := net.Dialer{}
>>>>>>> 4d9763ef
		result := dialResult{ipv6: ipv6, done: true}
		defer func() {
			select {
			case results <- result:
			case <-returned:
				if result.Conn != nil {
					result.Conn.Close()
				}
			}
		}()

		var ip net.IP
		if ipv6 {
			ip, result.error = dns.ResolveIPv6(host)
		} else {
			ip, result.error = dns.ResolveIPv4(host)
		}
		if result.error != nil {
			return
		}
		result.resolved = true

		if ipv6 {
			result.Conn, result.error = dialer.DialContext(ctx, "tcp6", net.JoinHostPort(ip.String(), port))
		} else {
			result.Conn, result.error = dialer.DialContext(ctx, "tcp4", net.JoinHostPort(ip.String(), port))
		}
	}

	go startRacer(ctx, host, false)
	go startRacer(ctx, host, true)

	for {
		select {
		case res := <-results:
			if res.error == nil {
				return res.Conn, nil
			}

			if !res.ipv6 {
				primary = res
			} else {
				fallback = res
			}

			if primary.done && fallback.done {
				if primary.resolved {
					return nil, primary.error
				} else if fallback.resolved {
					return nil, fallback.error
				} else {
					return nil, primary.error
				}
			}
		}
	}
}

func resolveUDPAddr(network, address string) (*net.UDPAddr, error) {
	host, port, err := net.SplitHostPort(address)
	if err != nil {
		return nil, err
	}

	ip, err := dns.ResolveIP(host)
	if err != nil {
		return nil, err
	}
	return net.ResolveUDPAddr(network, net.JoinHostPort(ip.String(), port))
}<|MERGE_RESOLUTION|>--- conflicted
+++ resolved
@@ -92,12 +92,6 @@
 	if err != nil {
 		return nil, err
 	}
-
-<<<<<<< HEAD
-	dialer := net.Dialer{}
-
-=======
->>>>>>> 4d9763ef
 	returned := make(chan struct{})
 	defer close(returned)
 
@@ -112,10 +106,7 @@
 	var primary, fallback dialResult
 
 	startRacer := func(ctx context.Context, host string, ipv6 bool) {
-<<<<<<< HEAD
-=======
 		dialer := net.Dialer{}
->>>>>>> 4d9763ef
 		result := dialResult{ipv6: ipv6, done: true}
 		defer func() {
 			select {
