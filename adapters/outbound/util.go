package outbound

import (
	"bytes"
	"crypto/tls"
	"fmt"
	"net"
	"net/url"
	"strconv"
	"sync"
	"time"

<<<<<<< HEAD
	"github.com/brobird/clash/component/dialer"
	"github.com/brobird/clash/component/socks5"
	C "github.com/brobird/clash/constant"
	"github.com/brobird/clash/dns"
=======
	"github.com/Dreamacro/clash/component/resolver"
	"github.com/Dreamacro/clash/component/socks5"
	C "github.com/Dreamacro/clash/constant"
>>>>>>> 609869bf
)

const (
	tcpTimeout = 5 * time.Second
)

var (
	globalClientSessionCache tls.ClientSessionCache
	once                     sync.Once
)

func urlToMetadata(rawURL string) (addr C.Metadata, err error) {
	u, err := url.Parse(rawURL)
	if err != nil {
		return
	}

	port := u.Port()
	if port == "" {
		switch u.Scheme {
		case "https":
			port = "443"
		case "http":
			port = "80"
		default:
			err = fmt.Errorf("%s scheme not Support", rawURL)
			return
		}
	}

	addr = C.Metadata{
		AddrType: C.AtypDomainName,
		Host:     u.Hostname(),
		DstIP:    nil,
		DstPort:  port,
	}
	return
}

func tcpKeepAlive(c net.Conn) {
	if tcp, ok := c.(*net.TCPConn); ok {
		tcp.SetKeepAlive(true)
		tcp.SetKeepAlivePeriod(30 * time.Second)
	}
}

func getClientSessionCache() tls.ClientSessionCache {
	once.Do(func() {
		globalClientSessionCache = tls.NewLRUClientSessionCache(128)
	})
	return globalClientSessionCache
}

func serializesSocksAddr(metadata *C.Metadata) []byte {
	var buf [][]byte
	aType := uint8(metadata.AddrType)
	p, _ := strconv.Atoi(metadata.DstPort)
	port := []byte{uint8(p >> 8), uint8(p & 0xff)}
	switch metadata.AddrType {
	case socks5.AtypDomainName:
		len := uint8(len(metadata.Host))
		host := []byte(metadata.Host)
		buf = [][]byte{{aType, len}, host, port}
	case socks5.AtypIPv4:
		host := metadata.DstIP.To4()
		buf = [][]byte{{aType}, host, port}
	case socks5.AtypIPv6:
		host := metadata.DstIP.To16()
		buf = [][]byte{{aType}, host, port}
	}
	return bytes.Join(buf, nil)
}

<<<<<<< HEAD
func dialContext(ctx context.Context, network, address string) (net.Conn, error) {
	host, port, err := net.SplitHostPort(address)
	if err != nil {
		return nil, err
	}
	returned := make(chan struct{})
	defer close(returned)

	type dialResult struct {
		net.Conn
		error
		resolved bool
		ipv6     bool
		done     bool
	}
	results := make(chan dialResult)
	var primary, fallback dialResult

	startRacer := func(ctx context.Context, host string, ipv6 bool) {
		dialer := dialer.Dialer()
		result := dialResult{ipv6: ipv6, done: true}
		defer func() {
			select {
			case results <- result:
			case <-returned:
				if result.Conn != nil {
					result.Conn.Close()
				}
			}
		}()

		var ip net.IP
		if ipv6 {
			ip, result.error = dns.ResolveIPv6(host)
		} else {
			ip, result.error = dns.ResolveIPv4(host)
		}
		if result.error != nil {
			return
		}
		result.resolved = true

		if ipv6 {
			result.Conn, result.error = dialer.DialContext(ctx, "tcp6", net.JoinHostPort(ip.String(), port))
		} else {
			result.Conn, result.error = dialer.DialContext(ctx, "tcp4", net.JoinHostPort(ip.String(), port))
		}
	}

	go startRacer(ctx, host, false)
	go startRacer(ctx, host, true)

	for {
		select {
		case res := <-results:
			if res.error == nil {
				return res.Conn, nil
			}

			if !res.ipv6 {
				primary = res
			} else {
				fallback = res
			}

			if primary.done && fallback.done {
				if primary.resolved {
					return nil, primary.error
				} else if fallback.resolved {
					return nil, fallback.error
				} else {
					return nil, primary.error
				}
			}
		}
	}
}

=======
>>>>>>> 609869bf
func resolveUDPAddr(network, address string) (*net.UDPAddr, error) {
	host, port, err := net.SplitHostPort(address)
	if err != nil {
		return nil, err
	}

	ip, err := resolver.ResolveIP(host)
	if err != nil {
		return nil, err
	}
	return net.ResolveUDPAddr(network, net.JoinHostPort(ip.String(), port))
}<|MERGE_RESOLUTION|>--- conflicted
+++ resolved
@@ -10,16 +10,9 @@
 	"sync"
 	"time"
 
-<<<<<<< HEAD
-	"github.com/brobird/clash/component/dialer"
+	"github.com/brobird/clash/component/resolver"
 	"github.com/brobird/clash/component/socks5"
 	C "github.com/brobird/clash/constant"
-	"github.com/brobird/clash/dns"
-=======
-	"github.com/Dreamacro/clash/component/resolver"
-	"github.com/Dreamacro/clash/component/socks5"
-	C "github.com/Dreamacro/clash/constant"
->>>>>>> 609869bf
 )
 
 const (
@@ -93,87 +86,6 @@
 	return bytes.Join(buf, nil)
 }
 
-<<<<<<< HEAD
-func dialContext(ctx context.Context, network, address string) (net.Conn, error) {
-	host, port, err := net.SplitHostPort(address)
-	if err != nil {
-		return nil, err
-	}
-	returned := make(chan struct{})
-	defer close(returned)
-
-	type dialResult struct {
-		net.Conn
-		error
-		resolved bool
-		ipv6     bool
-		done     bool
-	}
-	results := make(chan dialResult)
-	var primary, fallback dialResult
-
-	startRacer := func(ctx context.Context, host string, ipv6 bool) {
-		dialer := dialer.Dialer()
-		result := dialResult{ipv6: ipv6, done: true}
-		defer func() {
-			select {
-			case results <- result:
-			case <-returned:
-				if result.Conn != nil {
-					result.Conn.Close()
-				}
-			}
-		}()
-
-		var ip net.IP
-		if ipv6 {
-			ip, result.error = dns.ResolveIPv6(host)
-		} else {
-			ip, result.error = dns.ResolveIPv4(host)
-		}
-		if result.error != nil {
-			return
-		}
-		result.resolved = true
-
-		if ipv6 {
-			result.Conn, result.error = dialer.DialContext(ctx, "tcp6", net.JoinHostPort(ip.String(), port))
-		} else {
-			result.Conn, result.error = dialer.DialContext(ctx, "tcp4", net.JoinHostPort(ip.String(), port))
-		}
-	}
-
-	go startRacer(ctx, host, false)
-	go startRacer(ctx, host, true)
-
-	for {
-		select {
-		case res := <-results:
-			if res.error == nil {
-				return res.Conn, nil
-			}
-
-			if !res.ipv6 {
-				primary = res
-			} else {
-				fallback = res
-			}
-
-			if primary.done && fallback.done {
-				if primary.resolved {
-					return nil, primary.error
-				} else if fallback.resolved {
-					return nil, fallback.error
-				} else {
-					return nil, primary.error
-				}
-			}
-		}
-	}
-}
-
-=======
->>>>>>> 609869bf
 func resolveUDPAddr(network, address string) (*net.UDPAddr, error) {
 	host, port, err := net.SplitHostPort(address)
 	if err != nil {
