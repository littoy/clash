--- conflicted
+++ resolved
@@ -2,20 +2,16 @@
 
 import (
 	"context"
+	"sync"
 	"time"
-	"sync"
 
-<<<<<<< HEAD
-	C "github.com/whojave/clash/constant"
-	"github.com/whojave/clash/log"
-=======
 	C "github.com/brobird/clash/constant"
->>>>>>> 18ba0c55
+	"github.com/brobird/clash/log"
 )
 
 const (
 	defaultURLTestTimeout = time.Second * 5
-	waitAfterAURLTest =  time.Second * 1
+	waitAfterAURLTest     = time.Second * 1
 )
 
 type HealthCheckOption struct {
@@ -28,7 +24,7 @@
 	proxies  []C.Proxy
 	interval uint
 	done     chan struct{}
-	gtype string
+	gtype    string
 	mutex    sync.Mutex
 	checking bool
 }
@@ -37,21 +33,20 @@
 	ticker := time.NewTicker(time.Duration(hc.interval) * time.Second)
 
 	switch hc.gtype {
-		case "fallback":
-			go hc.fallbackCheck()
-		default:
-			go hc.check()
+	case "fallback":
+		go hc.fallbackCheck()
+	default:
+		go hc.check()
 	}
 
-	
 	for {
 		select {
 		case <-ticker.C:
 			switch hc.gtype {
-				case "fallback":
-					go hc.fallbackCheck()
-				default:
-					hc.check()
+			case "fallback":
+				go hc.fallbackCheck()
+			default:
+				hc.check()
 			}
 		case <-hc.done:
 			ticker.Stop()
@@ -80,7 +75,7 @@
 
 func (hc *HealthCheck) fallbackCheck() {
 	hc.mutex.Lock()
-	if hc.checking{
+	if hc.checking {
 		hc.mutex.Unlock()
 		log.Infoln("A Health Checking is Running, break")
 		return
@@ -91,7 +86,7 @@
 		hc.mutex.Lock()
 		hc.checking = false
 		hc.mutex.Unlock()
-	} ()
+	}()
 	log.Infoln("Start New Health Checking")
 	for _, proxy := range hc.proxies {
 		ctx, cancel := context.WithTimeout(context.Background(), defaultURLTestTimeout)
@@ -101,7 +96,7 @@
 		cancel()
 		log.Infoln("Health Checked %s : %t %d ms", proxy.Name(), proxy.Alive(), proxy.LastDelay())
 		if proxy.Alive() {
-			break;
+			break
 		}
 		<-time.After(waitAfterAURLTest)
 	}
