package provider

import (
	"context"
	"time"
	"sync"

	C "github.com/whojave/clash/constant"
	"github.com/whojave/clash/log"
)

const (
	defaultURLTestTimeout = time.Second * 5
	waitAfterAURLTest =  time.Second * 1
)

type HealthCheckOption struct {
	URL      string
	Interval uint
	GType string
}

<<<<<<< HEAD
type healthCheck struct {
	url     string
	proxies []C.Proxy
	ticker  *time.Ticker
	gtype string
	mutex    sync.Mutex
	checking bool
}

func (hc *healthCheck) process() {
	switch hc.gtype {
		case "fallback":
			go hc.fallbackCheck()
			for range hc.ticker.C {
				go hc.fallbackCheck()
			}
		default:
			go hc.check()
			for range hc.ticker.C {
				hc.check()
			}
=======
type HealthCheck struct {
	url      string
	proxies  []C.Proxy
	interval uint
	done     chan struct{}
}

func (hc *HealthCheck) process() {
	ticker := time.NewTicker(time.Duration(hc.interval) * time.Second)

	go hc.check()
	for {
		select {
		case <-ticker.C:
			hc.check()
		case <-hc.done:
			ticker.Stop()
			return
		}
>>>>>>> 8171da0d
	}
}

func (hc *HealthCheck) setProxy(proxies []C.Proxy) {
	hc.proxies = proxies
}

func (hc *HealthCheck) auto() bool {
	return hc.interval != 0
}

func (hc *HealthCheck) check() {
	ctx, cancel := context.WithTimeout(context.Background(), defaultURLTestTimeout)
	for _, proxy := range hc.proxies {
		go proxy.URLTest(ctx, hc.url)
	}

	<-ctx.Done()
	cancel()
}

<<<<<<< HEAD
func (hc *healthCheck) fallbackCheck() {
	hc.mutex.Lock()
	if hc.checking{
		hc.mutex.Unlock()
		log.Infoln("A Health Checking is Running, break")
		return
	}
	hc.checking = true
	hc.mutex.Unlock()
	defer func() {
		hc.mutex.Lock()
		hc.checking = false
		hc.mutex.Unlock()
	} ()
	log.Infoln("Start New Health Checking")
	for _, proxy := range hc.proxies {
		ctx, cancel := context.WithTimeout(context.Background(), defaultURLTestTimeout)
		log.Infoln("Health Checking %s", proxy.Name())
		proxy.URLTest(ctx, hc.url)
		//<-ctx.Done()
		cancel()
		log.Infoln("Health Checked %s : %t %d ms", proxy.Name(), proxy.Alive(), proxy.LastDelay())
		if proxy.Alive() {
			break;
		}
		<-time.After(waitAfterAURLTest)
	}

	log.Infoln("Finish A Health Checking")
}

func (hc *healthCheck) close() {
	hc.ticker.Stop()
}

func newHealthCheck(proxies []C.Proxy, url string, interval uint, gtype string) *healthCheck {
	ticker := time.NewTicker(time.Duration(interval) * time.Second)
	return &healthCheck{
		proxies: proxies,
		url:     url,
		ticker:  ticker,
		gtype:   gtype,
		checking:false,
=======
func (hc *HealthCheck) close() {
	hc.done <- struct{}{}
}

func NewHealthCheck(proxies []C.Proxy, url string, interval uint) *HealthCheck {
	return &HealthCheck{
		proxies:  proxies,
		url:      url,
		interval: interval,
		done:     make(chan struct{}, 1),
>>>>>>> 8171da0d
	}
}<|MERGE_RESOLUTION|>--- conflicted
+++ resolved
@@ -17,52 +17,42 @@
 type HealthCheckOption struct {
 	URL      string
 	Interval uint
-	GType string
 }
 
-<<<<<<< HEAD
-type healthCheck struct {
-	url     string
-	proxies []C.Proxy
-	ticker  *time.Ticker
+type HealthCheck struct {
+	url      string
+	proxies  []C.Proxy
+	interval uint
+	done     chan struct{}
 	gtype string
 	mutex    sync.Mutex
 	checking bool
 }
 
-func (hc *healthCheck) process() {
+func (hc *HealthCheck) process() {
+	ticker := time.NewTicker(time.Duration(hc.interval) * time.Second)
+
 	switch hc.gtype {
 		case "fallback":
 			go hc.fallbackCheck()
-			for range hc.ticker.C {
-				go hc.fallbackCheck()
-			}
 		default:
 			go hc.check()
-			for range hc.ticker.C {
-				hc.check()
-			}
-=======
-type HealthCheck struct {
-	url      string
-	proxies  []C.Proxy
-	interval uint
-	done     chan struct{}
-}
+	}
 
-func (hc *HealthCheck) process() {
-	ticker := time.NewTicker(time.Duration(hc.interval) * time.Second)
-
-	go hc.check()
+	
 	for {
 		select {
 		case <-ticker.C:
-			hc.check()
+			switch hc.gtype {
+				case "fallback":
+					go hc.fallbackCheck()
+				default:
+					hc.check()
+			}
 		case <-hc.done:
 			ticker.Stop()
 			return
 		}
->>>>>>> 8171da0d
 	}
 }
 
@@ -84,8 +74,7 @@
 	cancel()
 }
 
-<<<<<<< HEAD
-func (hc *healthCheck) fallbackCheck() {
+func (hc *HealthCheck) fallbackCheck() {
 	hc.mutex.Lock()
 	if hc.checking{
 		hc.mutex.Unlock()
@@ -116,29 +105,17 @@
 	log.Infoln("Finish A Health Checking")
 }
 
-func (hc *healthCheck) close() {
-	hc.ticker.Stop()
-}
-
-func newHealthCheck(proxies []C.Proxy, url string, interval uint, gtype string) *healthCheck {
-	ticker := time.NewTicker(time.Duration(interval) * time.Second)
-	return &healthCheck{
-		proxies: proxies,
-		url:     url,
-		ticker:  ticker,
-		gtype:   gtype,
-		checking:false,
-=======
 func (hc *HealthCheck) close() {
 	hc.done <- struct{}{}
 }
 
-func NewHealthCheck(proxies []C.Proxy, url string, interval uint) *HealthCheck {
+func NewHealthCheck(proxies []C.Proxy, url string, interval uint, gtype string) *HealthCheck {
 	return &HealthCheck{
 		proxies:  proxies,
 		url:      url,
 		interval: interval,
 		done:     make(chan struct{}, 1),
->>>>>>> 8171da0d
+		gtype:    gtype,
+		checking: false,
 	}
 }