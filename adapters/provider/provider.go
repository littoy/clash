package provider

import (
	"bytes"
	"crypto/md5"
	"encoding/json"
	"errors"
	"fmt"
	"io/ioutil"
	"os"
	"time"

	"github.com/whojave/clash/adapters/outbound"
	C "github.com/whojave/clash/constant"
	"github.com/whojave/clash/log"

	"gopkg.in/yaml.v2"
)

const (
	ReservedName = "default"

	fileMode = 0666
)

// Provider Type
const (
	Proxy ProviderType = iota
	Rule
)

// ProviderType defined
type ProviderType int

func (pt ProviderType) String() string {
	switch pt {
	case Proxy:
		return "Proxy"
	case Rule:
		return "Rule"
	default:
		return "Unknown"
	}
}

// Provider interface
type Provider interface {
	Name() string
	VehicleType() VehicleType
	Type() ProviderType
	Initial() error
	Reload() error
	Destroy() error
}

// ProxyProvider interface
type ProxyProvider interface {
	Provider
	Proxies() []C.Proxy
	HealthCheck()
	Update() error
}

type ProxySchema struct {
	Proxies []map[string]interface{} `yaml:"proxies"`
}

type ProxySetProvider struct {
	name        string
	vehicle     Vehicle
	hash        [16]byte
	proxies     []C.Proxy
	healthCheck *HealthCheck
	ticker      *time.Ticker
	updatedAt   *time.Time
}

func (pp *ProxySetProvider) MarshalJSON() ([]byte, error) {
	return json.Marshal(map[string]interface{}{
		"name":        pp.Name(),
		"type":        pp.Type().String(),
		"vehicleType": pp.VehicleType().String(),
		"proxies":     pp.Proxies(),
		"updatedAt":   pp.updatedAt,
	})
}

func (pp *ProxySetProvider) Name() string {
	return pp.name
}

func (pp *ProxySetProvider) Reload() error {
	return nil
}

func (pp *ProxySetProvider) HealthCheck() {
	pp.healthCheck.check()
}

func (pp *ProxySetProvider) Update() error {
	return pp.pull()
}

func (pp *ProxySetProvider) Destroy() error {
	pp.healthCheck.close()

	if pp.ticker != nil {
		pp.ticker.Stop()
	}

	return nil
}

func (pp *ProxySetProvider) Initial() error {
	var buf []byte
	var err error
	if stat, err := os.Stat(pp.vehicle.Path()); err == nil {
		buf, err = ioutil.ReadFile(pp.vehicle.Path())
		modTime := stat.ModTime()
		pp.updatedAt = &modTime
	} else {
		buf, err = pp.vehicle.Read()
	}

	if err != nil {
		return err
	}

	proxies, err := pp.parse(buf)
	if err != nil {
		return err
	}

	if err := ioutil.WriteFile(pp.vehicle.Path(), buf, fileMode); err != nil {
		return err
	}

	pp.hash = md5.Sum(buf)
	pp.setProxies(proxies)

	// pull proxies automatically
	if pp.ticker != nil {
		go pp.pullLoop()
	}

	return nil
}

func (pp *ProxySetProvider) VehicleType() VehicleType {
	return pp.vehicle.Type()
}

func (pp *ProxySetProvider) Type() ProviderType {
	return Proxy
}

func (pp *ProxySetProvider) Proxies() []C.Proxy {
	return pp.proxies
}

func (pp *ProxySetProvider) pullLoop() {
	for range pp.ticker.C {
		if err := pp.pull(); err != nil {
			log.Warnln("[Provider] %s pull error: %s", pp.Name(), err.Error())
		}
	}
}

func (pp *ProxySetProvider) pull() error {
	buf, err := pp.vehicle.Read()
	if err != nil {
		return err
	}

	now := time.Now()
	hash := md5.Sum(buf)
	if bytes.Equal(pp.hash[:], hash[:]) {
		log.Debugln("[Provider] %s's proxies doesn't change", pp.Name())
		pp.updatedAt = &now
		return nil
	}

	proxies, err := pp.parse(buf)
	if err != nil {
		return err
	}
	log.Infoln("[Provider] %s's proxies update", pp.Name())

	if err := ioutil.WriteFile(pp.vehicle.Path(), buf, fileMode); err != nil {
		return err
	}

	pp.updatedAt = &now
	pp.hash = hash
	pp.setProxies(proxies)

	return nil
}

func (pp *ProxySetProvider) parse(buf []byte) ([]C.Proxy, error) {
	schema := &ProxySchema{}

	if err := yaml.Unmarshal(buf, schema); err != nil {
		return nil, err
	}

	if schema.Proxies == nil {
		return nil, errors.New("File must have a `proxies` field")
	}

	proxies := []C.Proxy{}
	for idx, mapping := range schema.Proxies {
		proxy, err := outbound.ParseProxy(mapping)
		if err != nil {
			return nil, fmt.Errorf("Proxy %d error: %w", idx, err)
		}
		proxies = append(proxies, proxy)
	}

	if len(proxies) == 0 {
		return nil, errors.New("File doesn't have any valid proxy")
	}

	return proxies, nil
}

func (pp *ProxySetProvider) setProxies(proxies []C.Proxy) {
	pp.proxies = proxies
<<<<<<< HEAD
	if pp.healthCheckOption != nil {
		pp.mux.Lock()
		if pp.healthCheck != nil {
			pp.healthCheck.close()
		}
		pp.healthCheck = newHealthCheck(proxies, pp.healthCheckOption.URL, pp.healthCheckOption.Interval, pp.healthCheckOption.GType)
		go pp.healthCheck.process()
		pp.mux.Unlock()
	}
=======
	pp.healthCheck.setProxy(proxies)
	go pp.healthCheck.check()
>>>>>>> 8171da0d
}

func NewProxySetProvider(name string, interval time.Duration, vehicle Vehicle, hc *HealthCheck) *ProxySetProvider {
	var ticker *time.Ticker
	if interval != 0 {
		ticker = time.NewTicker(interval)
	}

	if hc.auto() {
		go hc.process()
	}

	return &ProxySetProvider{
		name:        name,
		vehicle:     vehicle,
		proxies:     []C.Proxy{},
		healthCheck: hc,
		ticker:      ticker,
	}
}

type CompatibleProvier struct {
	name        string
	healthCheck *HealthCheck
	proxies     []C.Proxy
}

func (cp *CompatibleProvier) MarshalJSON() ([]byte, error) {
	return json.Marshal(map[string]interface{}{
		"name":        cp.Name(),
		"type":        cp.Type().String(),
		"vehicleType": cp.VehicleType().String(),
		"proxies":     cp.Proxies(),
	})
}

func (cp *CompatibleProvier) Name() string {
	return cp.name
}

func (cp *CompatibleProvier) Reload() error {
	return nil
}

func (cp *CompatibleProvier) Destroy() error {
	cp.healthCheck.close()
	return nil
}

func (cp *CompatibleProvier) HealthCheck() {
	cp.healthCheck.check()
}

func (cp *CompatibleProvier) Update() error {
	return nil
}

func (cp *CompatibleProvier) Initial() error {
	return nil
}

func (cp *CompatibleProvier) VehicleType() VehicleType {
	return Compatible
}

func (cp *CompatibleProvier) Type() ProviderType {
	return Proxy
}

func (cp *CompatibleProvier) Proxies() []C.Proxy {
	return cp.proxies
}

func NewCompatibleProvier(name string, proxies []C.Proxy, hc *HealthCheck) (*CompatibleProvier, error) {
	if len(proxies) == 0 {
		return nil, errors.New("Provider need one proxy at least")
	}

<<<<<<< HEAD
	var hc *healthCheck
	if option != nil {
		if _, err := url.Parse(option.URL); err != nil {
			return nil, fmt.Errorf("URL format error: %w", err)
		}
		hc = newHealthCheck(proxies, option.URL, option.Interval, option.GType)
=======
	if hc.auto() {
		go hc.process()
>>>>>>> 8171da0d
	}

	return &CompatibleProvier{
		name:        name,
		proxies:     proxies,
		healthCheck: hc,
	}, nil
}<|MERGE_RESOLUTION|>--- conflicted
+++ resolved
@@ -226,20 +226,8 @@
 
 func (pp *ProxySetProvider) setProxies(proxies []C.Proxy) {
 	pp.proxies = proxies
-<<<<<<< HEAD
-	if pp.healthCheckOption != nil {
-		pp.mux.Lock()
-		if pp.healthCheck != nil {
-			pp.healthCheck.close()
-		}
-		pp.healthCheck = newHealthCheck(proxies, pp.healthCheckOption.URL, pp.healthCheckOption.Interval, pp.healthCheckOption.GType)
-		go pp.healthCheck.process()
-		pp.mux.Unlock()
-	}
-=======
 	pp.healthCheck.setProxy(proxies)
 	go pp.healthCheck.check()
->>>>>>> 8171da0d
 }
 
 func NewProxySetProvider(name string, interval time.Duration, vehicle Vehicle, hc *HealthCheck) *ProxySetProvider {
@@ -318,17 +306,8 @@
 		return nil, errors.New("Provider need one proxy at least")
 	}
 
-<<<<<<< HEAD
-	var hc *healthCheck
-	if option != nil {
-		if _, err := url.Parse(option.URL); err != nil {
-			return nil, fmt.Errorf("URL format error: %w", err)
-		}
-		hc = newHealthCheck(proxies, option.URL, option.Interval, option.GType)
-=======
 	if hc.auto() {
 		go hc.process()
->>>>>>> 8171da0d
 	}
 
 	return &CompatibleProvier{
