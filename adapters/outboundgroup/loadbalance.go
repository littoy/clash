package outboundgroup

import (
	"context"
	"crypto/rand"
	"encoding/json"
<<<<<<< HEAD
	"math/big"
=======
	"errors"
	"fmt"
>>>>>>> 1e5593f1
	"net"

	"github.com/Dreamacro/clash/adapters/outbound"
	"github.com/Dreamacro/clash/adapters/provider"
	"github.com/Dreamacro/clash/common/murmur3"
	"github.com/Dreamacro/clash/common/singledo"
	C "github.com/Dreamacro/clash/constant"

	"golang.org/x/net/publicsuffix"
)

<<<<<<< HEAD
type loadBalanceOption func(balance *LoadBalance)

func loadBalanceWithVersion(version int) loadBalanceOption {
	return func(lb *LoadBalance) {
		lb.version = version
	}
}

type LoadBalance struct {
	*outbound.Base
	single    *singledo.Single
	maxRetry  int
	version   int
	providers []provider.ProxyProvider
=======
type strategyFn = func(proxies []C.Proxy, metadata *C.Metadata) C.Proxy

type LoadBalance struct {
	*outbound.Base
	disableUDP bool
	single     *singledo.Single
	providers  []provider.ProxyProvider
	strategyFn strategyFn
}

var errStrategy = errors.New("unsupported strategy")

func parseStrategy(config map[string]interface{}) string {
	if elm, ok := config["strategy"]; ok {
		if strategy, ok := elm.(string); ok {
			return strategy
		}
	}
	return "consistent-hashing"
>>>>>>> 1e5593f1
}

func getKey(metadata *C.Metadata) string {
	if metadata == nil {
		return ""
	}

	if metadata.Host != "" {
		// ip host
		if ip := net.ParseIP(metadata.Host); ip != nil {
			return metadata.Host
		}

		if etld, err := publicsuffix.EffectiveTLDPlusOne(metadata.Host); err == nil {
			return etld
		}
	}

	if metadata.DstIP == nil {
		return ""
	}

	return metadata.DstIP.String()
}

func jumpHash(key uint64, buckets int32) int32 {
	var b, j int64

	for j < int64(buckets) {
		b = j
		key = key*2862933555777941757 + 1
		j = int64(float64(b+1) * (float64(int64(1)<<31) / float64((key>>33)+1)))
	}

	return int32(b)
}

func (lb *LoadBalance) DialContext(ctx context.Context, metadata *C.Metadata) (c C.Conn, err error) {
	defer func() {
		if err == nil {
			c.AppendToChains(lb)
		}
	}()

	proxy := lb.Unwrap(metadata)

	c, err = proxy.DialContext(ctx, metadata)
	return
}

func (lb *LoadBalance) DialUDP(metadata *C.Metadata) (pc C.PacketConn, err error) {
	defer func() {
		if err == nil {
			pc.AppendToChains(lb)
		}
	}()

	proxy := lb.Unwrap(metadata)

	return proxy.DialUDP(metadata)
}

func (lb *LoadBalance) SupportUDP() bool {
	return !lb.disableUDP
}

<<<<<<< HEAD
func (lb *LoadBalance) Unwrap(metadata *C.Metadata) C.Proxy {
	proxies := lb.proxies()
	switch lb.version {
	case 0:
		aliveProxies := make([]C.Proxy, 0, len(proxies))
		for _, proxy := range proxies {
			if proxy.Alive() {
				aliveProxies = append(aliveProxies, proxy)
			}
		}
		aliveNum := int64(len(aliveProxies))
		if aliveNum == 0 {
			return proxies[0]
		}
		idx, err := rand.Int(rand.Reader, big.NewInt(aliveNum))
		if err != nil {
			return aliveProxies[0]
		}

		return aliveProxies[idx.Int64()]
	default:
		key := uint64(murmur3.Sum32([]byte(getKey(metadata))))
		buckets := int32(len(proxies))
		for i := 0; i < lb.maxRetry; i, key = i+1, key+1 {
			idx := jumpHash(key, buckets)
=======
func strategyRoundRobin() strategyFn {
	idx := 0
	return func(proxies []C.Proxy, metadata *C.Metadata) C.Proxy {
		length := len(proxies)
		for i := 0; i < length; i++ {
			idx = (idx + 1) % length
>>>>>>> 1e5593f1
			proxy := proxies[idx]
			if proxy.Alive() {
				return proxy
			}
		}
<<<<<<< HEAD

		return proxies[0]
	}
=======

		return proxies[0]
	}
}

func strategyConsistentHashing() strategyFn {
	maxRetry := 5
	return func(proxies []C.Proxy, metadata *C.Metadata) C.Proxy {
		key := uint64(murmur3.Sum32([]byte(getKey(metadata))))
		buckets := int32(len(proxies))
		for i := 0; i < maxRetry; i, key = i+1, key+1 {
			idx := jumpHash(key, buckets)
			proxy := proxies[idx]
			if proxy.Alive() {
				return proxy
			}
		}

		return proxies[0]
	}
}

func (lb *LoadBalance) Unwrap(metadata *C.Metadata) C.Proxy {
	proxies := lb.proxies(true)
	return lb.strategyFn(proxies, metadata)
>>>>>>> 1e5593f1
}

func (lb *LoadBalance) proxies(touch bool) []C.Proxy {
	elm, _, _ := lb.single.Do(func() (interface{}, error) {
		return getProvidersProxies(lb.providers, touch), nil
	})

	return elm.([]C.Proxy)
}

func (lb *LoadBalance) MarshalJSON() ([]byte, error) {
	var all []string
	for _, proxy := range lb.proxies(false) {
		all = append(all, proxy.Name())
	}
	return json.Marshal(map[string]interface{}{
		"type": lb.Type().String(),
		"all":  all,
	})
}

<<<<<<< HEAD
func parseLoadBalanceOption(config map[string]interface{}) []loadBalanceOption {
	opts := []loadBalanceOption{}

	// version
	if elm, ok := config["version"]; ok {
		if version, ok := elm.(int); ok {
			opts = append(opts, loadBalanceWithVersion(int(version)))
		}
	}

	return opts
}

func NewLoadBalance(name string, providers []provider.ProxyProvider, options ...loadBalanceOption) *LoadBalance {
	lb := &LoadBalance{
		Base:      outbound.NewBase(name, "", C.LoadBalance, false),
		single:    singledo.NewSingle(defaultGetProxiesDuration),
		maxRetry:  3,
		providers: providers,
		version:   0,
	}

	for _, option := range options {
		option(lb)
	}

	return lb
=======
func NewLoadBalance(options *GroupCommonOption, providers []provider.ProxyProvider, strategy string) (lb *LoadBalance, err error) {
	var strategyFn strategyFn
	switch strategy {
	case "consistent-hashing":
		strategyFn = strategyConsistentHashing()
	case "round-robin":
		strategyFn = strategyRoundRobin()
	default:
		return nil, fmt.Errorf("%w: %s", errStrategy, strategy)
	}
	return &LoadBalance{
		Base:       outbound.NewBase(options.Name, "", C.LoadBalance, false),
		single:     singledo.NewSingle(defaultGetProxiesDuration),
		providers:  providers,
		strategyFn: strategyFn,
		disableUDP: options.DisableUDP,
	}, nil
>>>>>>> 1e5593f1
}<|MERGE_RESOLUTION|>--- conflicted
+++ resolved
@@ -4,12 +4,9 @@
 	"context"
 	"crypto/rand"
 	"encoding/json"
-<<<<<<< HEAD
-	"math/big"
-=======
 	"errors"
 	"fmt"
->>>>>>> 1e5593f1
+	"math/big"
 	"net"
 
 	"github.com/Dreamacro/clash/adapters/outbound"
@@ -21,22 +18,6 @@
 	"golang.org/x/net/publicsuffix"
 )
 
-<<<<<<< HEAD
-type loadBalanceOption func(balance *LoadBalance)
-
-func loadBalanceWithVersion(version int) loadBalanceOption {
-	return func(lb *LoadBalance) {
-		lb.version = version
-	}
-}
-
-type LoadBalance struct {
-	*outbound.Base
-	single    *singledo.Single
-	maxRetry  int
-	version   int
-	providers []provider.ProxyProvider
-=======
 type strategyFn = func(proxies []C.Proxy, metadata *C.Metadata) C.Proxy
 
 type LoadBalance struct {
@@ -55,8 +36,7 @@
 			return strategy
 		}
 	}
-	return "consistent-hashing"
->>>>>>> 1e5593f1
+	return "random"
 }
 
 func getKey(metadata *C.Metadata) string {
@@ -123,11 +103,8 @@
 	return !lb.disableUDP
 }
 
-<<<<<<< HEAD
-func (lb *LoadBalance) Unwrap(metadata *C.Metadata) C.Proxy {
-	proxies := lb.proxies()
-	switch lb.version {
-	case 0:
+func strategyRandom() strategyFn {
+	return func(proxies []C.Proxy, metadata *C.Metadata) C.Proxy {
 		aliveProxies := make([]C.Proxy, 0, len(proxies))
 		for _, proxy := range proxies {
 			if proxy.Alive() {
@@ -144,29 +121,20 @@
 		}
 
 		return aliveProxies[idx.Int64()]
-	default:
-		key := uint64(murmur3.Sum32([]byte(getKey(metadata))))
-		buckets := int32(len(proxies))
-		for i := 0; i < lb.maxRetry; i, key = i+1, key+1 {
-			idx := jumpHash(key, buckets)
-=======
+	}
+}
+
 func strategyRoundRobin() strategyFn {
 	idx := 0
 	return func(proxies []C.Proxy, metadata *C.Metadata) C.Proxy {
 		length := len(proxies)
 		for i := 0; i < length; i++ {
 			idx = (idx + 1) % length
->>>>>>> 1e5593f1
 			proxy := proxies[idx]
 			if proxy.Alive() {
 				return proxy
 			}
 		}
-<<<<<<< HEAD
-
-		return proxies[0]
-	}
-=======
 
 		return proxies[0]
 	}
@@ -192,7 +160,6 @@
 func (lb *LoadBalance) Unwrap(metadata *C.Metadata) C.Proxy {
 	proxies := lb.proxies(true)
 	return lb.strategyFn(proxies, metadata)
->>>>>>> 1e5593f1
 }
 
 func (lb *LoadBalance) proxies(touch bool) []C.Proxy {
@@ -214,38 +181,11 @@
 	})
 }
 
-<<<<<<< HEAD
-func parseLoadBalanceOption(config map[string]interface{}) []loadBalanceOption {
-	opts := []loadBalanceOption{}
-
-	// version
-	if elm, ok := config["version"]; ok {
-		if version, ok := elm.(int); ok {
-			opts = append(opts, loadBalanceWithVersion(int(version)))
-		}
-	}
-
-	return opts
-}
-
-func NewLoadBalance(name string, providers []provider.ProxyProvider, options ...loadBalanceOption) *LoadBalance {
-	lb := &LoadBalance{
-		Base:      outbound.NewBase(name, "", C.LoadBalance, false),
-		single:    singledo.NewSingle(defaultGetProxiesDuration),
-		maxRetry:  3,
-		providers: providers,
-		version:   0,
-	}
-
-	for _, option := range options {
-		option(lb)
-	}
-
-	return lb
-=======
 func NewLoadBalance(options *GroupCommonOption, providers []provider.ProxyProvider, strategy string) (lb *LoadBalance, err error) {
 	var strategyFn strategyFn
 	switch strategy {
+	case "random":
+		strategyFn = strategyRandom()
 	case "consistent-hashing":
 		strategyFn = strategyConsistentHashing()
 	case "round-robin":
@@ -260,5 +200,4 @@
 		strategyFn: strategyFn,
 		disableUDP: options.DisableUDP,
 	}, nil
->>>>>>> 1e5593f1
 }