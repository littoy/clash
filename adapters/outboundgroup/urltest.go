package outboundgroup

import (
	"context"
	"encoding/json"
	"time"

	"github.com/Dreamacro/clash/adapters/outbound"
	"github.com/Dreamacro/clash/adapters/provider"
	"github.com/Dreamacro/clash/common/singledo"
	C "github.com/Dreamacro/clash/constant"
)

type urlTestOption func(*URLTest)

func urlTestWithTolerance(tolerance uint16) urlTestOption {
	return func(u *URLTest) {
		u.tolerance = tolerance
	}
}

type URLTest struct {
	*outbound.Base
	tolerance  uint16
	disableUDP bool
	fastNode   C.Proxy
	single     *singledo.Single
	fastSingle *singledo.Single
	providers  []provider.ProxyProvider
}

func (u *URLTest) Now() string {
	return u.fast(false).Name()
}

// DialContext implements C.ProxyAdapter
func (u *URLTest) DialContext(ctx context.Context, metadata *C.Metadata) (c C.Conn, err error) {
	c, err = u.fast(true).DialContext(ctx, metadata)
	if err == nil {
		c.AppendToChains(u)
	}
	return c, err
}

// DialUDP implements C.ProxyAdapter
func (u *URLTest) DialUDP(metadata *C.Metadata) (C.PacketConn, error) {
	pc, err := u.fast(true).DialUDP(metadata)
	if err == nil {
		pc.AppendToChains(u)
	}
	return pc, err
}

// Unwrap implements C.ProxyAdapter
func (u *URLTest) Unwrap(metadata *C.Metadata) C.Proxy {
	return u.fast(true)
}

func (u *URLTest) proxies(touch bool) []C.Proxy {
	elm, _, _ := u.single.Do(func() (interface{}, error) {
		return getProvidersProxies(u.providers, touch), nil
	})

	return elm.([]C.Proxy)
}

func (u *URLTest) fast(touch bool) C.Proxy {
	elm, _, _ := u.fastSingle.Do(func() (interface{}, error) {
		proxies := u.proxies(touch)
		fast := proxies[0]
		oldFast := u.fastNode
		u.fastNode = nil
		min := fast.LastDelay()
<<<<<<< HEAD

		for _, proxy := range proxies[1:] {
			if oldFast != nil && u.fastNode == nil && proxy.Name() == oldFast.Name() {
				u.fastNode = oldFast
=======
		fastNotExist := true

		for _, proxy := range proxies[1:] {
			if u.fastNode != nil && proxy.Name() == u.fastNode.Name() {
				fastNotExist = false
>>>>>>> 824f5bd7
			}

			if !proxy.Alive() {
				continue
			}

			delay := proxy.LastDelay()
			if delay < min {
				fast = proxy
				min = delay
			}
		}

		// tolerance
		if u.fastNode == nil || fastNotExist || !u.fastNode.Alive() || u.fastNode.LastDelay() > fast.LastDelay()+u.tolerance {
			u.fastNode = fast
		}

		return u.fastNode, nil
	})

	return elm.(C.Proxy)
}

// SupportUDP implements C.ProxyAdapter
func (u *URLTest) SupportUDP() bool {
	if u.disableUDP {
		return false
	}

	return u.fast(false).SupportUDP()
}

// MarshalJSON implements C.ProxyAdapter
func (u *URLTest) MarshalJSON() ([]byte, error) {
	var all []string
	for _, proxy := range u.proxies(false) {
		all = append(all, proxy.Name())
	}
	return json.Marshal(map[string]interface{}{
		"type": u.Type().String(),
		"now":  u.Now(),
		"all":  all,
	})
}

func parseURLTestOption(config map[string]interface{}) []urlTestOption {
	opts := []urlTestOption{}

	// tolerance
	if elm, ok := config["tolerance"]; ok {
		if tolerance, ok := elm.(int); ok {
			opts = append(opts, urlTestWithTolerance(uint16(tolerance)))
		}
	}

	return opts
}

func NewURLTest(commonOptions *GroupCommonOption, providers []provider.ProxyProvider, options ...urlTestOption) *URLTest {
	urlTest := &URLTest{
		Base:       outbound.NewBase(commonOptions.Name, "", "", C.URLTest, false, 0, 0, 0, 1),
		single:     singledo.NewSingle(defaultGetProxiesDuration),
		fastSingle: singledo.NewSingle(time.Second * 10),
		providers:  providers,
		disableUDP: commonOptions.DisableUDP,
	}

	for _, option := range options {
		option(urlTest)
	}

	return urlTest
}<|MERGE_RESOLUTION|>--- conflicted
+++ resolved
@@ -68,21 +68,12 @@
 	elm, _, _ := u.fastSingle.Do(func() (interface{}, error) {
 		proxies := u.proxies(touch)
 		fast := proxies[0]
-		oldFast := u.fastNode
-		u.fastNode = nil
 		min := fast.LastDelay()
-<<<<<<< HEAD
-
-		for _, proxy := range proxies[1:] {
-			if oldFast != nil && u.fastNode == nil && proxy.Name() == oldFast.Name() {
-				u.fastNode = oldFast
-=======
 		fastNotExist := true
 
 		for _, proxy := range proxies[1:] {
 			if u.fastNode != nil && proxy.Name() == u.fastNode.Name() {
 				fastNotExist = false
->>>>>>> 824f5bd7
 			}
 
 			if !proxy.Alive() {
