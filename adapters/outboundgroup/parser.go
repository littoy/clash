package outboundgroup

import (
	"errors"
	"fmt"

	"github.com/whojave/clash/adapters/provider"
	"github.com/whojave/clash/common/structure"
	C "github.com/whojave/clash/constant"
)

var (
	errFormat            = errors.New("format error")
	errType              = errors.New("unsupport type")
	errMissUse           = errors.New("`use` field should not be empty")
	errMissProxy         = errors.New("`use` or `proxies` missing")
	errMissHealthCheck   = errors.New("`url` or `interval` missing")
	errDuplicateProvider = errors.New("`duplicate provider name")
)

type GroupCommonOption struct {
	Name     string   `group:"name"`
	Type     string   `group:"type"`
	Proxies  []string `group:"proxies,omitempty"`
	Use      []string `group:"use,omitempty"`
	URL      string   `group:"url,omitempty"`
	Interval int      `group:"interval,omitempty"`
}

func ParseProxyGroup(config map[string]interface{}, proxyMap map[string]C.Proxy, providersMap map[string]provider.ProxyProvider) (C.ProxyAdapter, error) {
	decoder := structure.NewDecoder(structure.Option{TagName: "group", WeaklyTypedInput: true})

	groupOption := &GroupCommonOption{}
	if err := decoder.Decode(config, groupOption); err != nil {
		return nil, errFormat
	}

	if groupOption.Type == "" || groupOption.Name == "" {
		return nil, errFormat
	}

	groupName := groupOption.Name

	providers := []provider.ProxyProvider{}

	if len(groupOption.Proxies) == 0 && len(groupOption.Use) == 0 {
		return nil, errMissProxy
	}

	if len(groupOption.Proxies) != 0 {
		ps, err := getProxies(proxyMap, groupOption.Proxies)
		if err != nil {
			return nil, err
		}

		// if Use not empty, drop health check options
		if len(groupOption.Use) != 0 {
			hc := provider.NewHealthCheck(ps, "", 0)
			pd, err := provider.NewCompatibleProvier(groupName, ps, hc)
			if err != nil {
				return nil, err
			}

			providers = append(providers, pd)
		} else {
			// select don't need health check
			if groupOption.Type == "select" {
				hc := provider.NewHealthCheck(ps, "", 0)
				pd, err := provider.NewCompatibleProvier(groupName, ps, hc)
				if err != nil {
					return nil, err
				}

				providers = append(providers, pd)
				providersMap[groupName] = pd
			} else {
				if groupOption.URL == "" || groupOption.Interval == 0 {
					return nil, errMissHealthCheck
				}

<<<<<<< HEAD
				healthOption := &provider.HealthCheckOption{
					URL:      groupOption.URL,
					Interval: uint(groupOption.Interval),
					GType:    groupOption.Type,
				}
				pd, err := provider.NewCompatibleProvier(groupName, ps, healthOption)
=======
				hc := provider.NewHealthCheck(ps, groupOption.URL, uint(groupOption.Interval))
				pd, err := provider.NewCompatibleProvier(groupName, ps, hc)
>>>>>>> 8171da0d
				if err != nil {
					return nil, err
				}

				providers = append(providers, pd)
				providersMap[groupName] = pd
			}
		}
	}

	if len(groupOption.Use) != 0 {
		list, err := getProviders(providersMap, groupOption.Use)
		if err != nil {
			return nil, err
		}
		providers = append(providers, list...)
	}

	var group C.ProxyAdapter
	switch groupOption.Type {
	case "url-test":
		group = NewURLTest(groupName, providers)
	case "select":
		group = NewSelector(groupName, providers)
	case "fallback":
		group = NewFallback(groupName, providers)
	case "load-balance":
		group = NewLoadBalance(groupName, providers)
	default:
		return nil, fmt.Errorf("%w: %s", errType, groupOption.Type)
	}

	return group, nil
}

func getProxies(mapping map[string]C.Proxy, list []string) ([]C.Proxy, error) {
	var ps []C.Proxy
	for _, name := range list {
		p, ok := mapping[name]
		if !ok {
			return nil, fmt.Errorf("'%s' not found", name)
		}
		ps = append(ps, p)
	}
	return ps, nil
}

func getProviders(mapping map[string]provider.ProxyProvider, list []string) ([]provider.ProxyProvider, error) {
	var ps []provider.ProxyProvider
	for _, name := range list {
		p, ok := mapping[name]
		if !ok {
			return nil, fmt.Errorf("'%s' not found", name)
		}

		if p.VehicleType() == provider.Compatible {
			return nil, fmt.Errorf("proxy group %s can't contains in `use`", name)
		}
		ps = append(ps, p)
	}
	return ps, nil
}<|MERGE_RESOLUTION|>--- conflicted
+++ resolved
@@ -55,7 +55,7 @@
 
 		// if Use not empty, drop health check options
 		if len(groupOption.Use) != 0 {
-			hc := provider.NewHealthCheck(ps, "", 0)
+			hc := provider.NewHealthCheck(ps, "", 0, groupOption.Type)
 			pd, err := provider.NewCompatibleProvier(groupName, ps, hc)
 			if err != nil {
 				return nil, err
@@ -65,7 +65,7 @@
 		} else {
 			// select don't need health check
 			if groupOption.Type == "select" {
-				hc := provider.NewHealthCheck(ps, "", 0)
+				hc := provider.NewHealthCheck(ps, "", 0, groupOption.Type)
 				pd, err := provider.NewCompatibleProvier(groupName, ps, hc)
 				if err != nil {
 					return nil, err
@@ -78,17 +78,8 @@
 					return nil, errMissHealthCheck
 				}
 
-<<<<<<< HEAD
-				healthOption := &provider.HealthCheckOption{
-					URL:      groupOption.URL,
-					Interval: uint(groupOption.Interval),
-					GType:    groupOption.Type,
-				}
-				pd, err := provider.NewCompatibleProvier(groupName, ps, healthOption)
-=======
-				hc := provider.NewHealthCheck(ps, groupOption.URL, uint(groupOption.Interval))
+				hc := provider.NewHealthCheck(ps, groupOption.URL, uint(groupOption.Interval), groupOption.Type)
 				pd, err := provider.NewCompatibleProvier(groupName, ps, hc)
->>>>>>> 8171da0d
 				if err != nil {
 					return nil, err
 				}
