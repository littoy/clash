package outboundgroup

import (
	"errors"
	"fmt"

	"github.com/brobird/clash/adapters/provider"
	"github.com/brobird/clash/common/structure"
	C "github.com/brobird/clash/constant"
)

var (
	errFormat            = errors.New("format error")
	errType              = errors.New("unsupport type")
	errMissUse           = errors.New("`use` field should not be empty")
	errMissProxy         = errors.New("`use` or `proxies` missing")
	errMissHealthCheck   = errors.New("`url` or `interval` missing")
	errDuplicateProvider = errors.New("`duplicate provider name")
)

type GroupCommonOption struct {
	Name     string   `group:"name"`
	Type     string   `group:"type"`
	Proxies  []string `group:"proxies,omitempty"`
	Use      []string `group:"use,omitempty"`
	URL      string   `group:"url,omitempty"`
	Interval int      `group:"interval,omitempty"`
}

func ParseProxyGroup(config map[string]interface{}, proxyMap map[string]C.Proxy, providersMap map[string]provider.ProxyProvider) (C.ProxyAdapter, error) {
	decoder := structure.NewDecoder(structure.Option{TagName: "group", WeaklyTypedInput: true})

	groupOption := &GroupCommonOption{}
	if err := decoder.Decode(config, groupOption); err != nil {
		return nil, errFormat
	}

	if groupOption.Type == "" || groupOption.Name == "" {
		return nil, errFormat
	}

	groupName := groupOption.Name

	providers := []provider.ProxyProvider{}

	if len(groupOption.Proxies) == 0 && len(groupOption.Use) == 0 {
		return nil, errMissProxy
	}

	if len(groupOption.Proxies) != 0 {
		ps, err := getProxies(proxyMap, groupOption.Proxies)
		if err != nil {
			return nil, err
		}

		// if Use not empty, drop health check options
		if len(groupOption.Use) != 0 {
<<<<<<< HEAD
			hc := provider.NewHealthCheck(ps, "", 0, groupOption.Type)
			pd, err := provider.NewCompatibleProvier(groupName, ps, hc)
=======
			hc := provider.NewHealthCheck(ps, "", 0)
			pd, err := provider.NewCompatibleProvider(groupName, ps, hc)
>>>>>>> 18ba0c55
			if err != nil {
				return nil, err
			}

			providers = append(providers, pd)
		} else {
			// select don't need health check
<<<<<<< HEAD
			if groupOption.Type == "select" {
				hc := provider.NewHealthCheck(ps, "", 0, groupOption.Type)
				pd, err := provider.NewCompatibleProvier(groupName, ps, hc)
=======
			if groupOption.Type == "select" || groupOption.Type == "relay" {
				hc := provider.NewHealthCheck(ps, "", 0)
				pd, err := provider.NewCompatibleProvider(groupName, ps, hc)
>>>>>>> 18ba0c55
				if err != nil {
					return nil, err
				}

				providers = append(providers, pd)
				providersMap[groupName] = pd
			} else {
				if groupOption.URL == "" || groupOption.Interval == 0 {
					return nil, errMissHealthCheck
				}

<<<<<<< HEAD
				hc := provider.NewHealthCheck(ps, groupOption.URL, uint(groupOption.Interval), groupOption.Type)
				pd, err := provider.NewCompatibleProvier(groupName, ps, hc)
=======
				hc := provider.NewHealthCheck(ps, groupOption.URL, uint(groupOption.Interval))
				pd, err := provider.NewCompatibleProvider(groupName, ps, hc)
>>>>>>> 18ba0c55
				if err != nil {
					return nil, err
				}

				providers = append(providers, pd)
				providersMap[groupName] = pd
			}
		}
	}

	if len(groupOption.Use) != 0 {
		list, err := getProviders(providersMap, groupOption.Use)
		if err != nil {
			return nil, err
		}
		providers = append(providers, list...)
	}

	var group C.ProxyAdapter
	switch groupOption.Type {
	case "url-test":
		group = NewURLTest(groupName, providers)
	case "select":
		group = NewSelector(groupName, providers)
	case "fallback":
		group = NewFallback(groupName, providers)
	case "load-balance":
		group = NewLoadBalance(groupName, providers)
	case "relay":
		group = NewRelay(groupName, providers)
	default:
		return nil, fmt.Errorf("%w: %s", errType, groupOption.Type)
	}

	return group, nil
}

func getProxies(mapping map[string]C.Proxy, list []string) ([]C.Proxy, error) {
	var ps []C.Proxy
	for _, name := range list {
		p, ok := mapping[name]
		if !ok {
			return nil, fmt.Errorf("'%s' not found", name)
		}
		ps = append(ps, p)
	}
	return ps, nil
}

func getProviders(mapping map[string]provider.ProxyProvider, list []string) ([]provider.ProxyProvider, error) {
	var ps []provider.ProxyProvider
	for _, name := range list {
		p, ok := mapping[name]
		if !ok {
			return nil, fmt.Errorf("'%s' not found", name)
		}

		if p.VehicleType() == provider.Compatible {
			return nil, fmt.Errorf("proxy group %s can't contains in `use`", name)
		}
		ps = append(ps, p)
	}
	return ps, nil
}<|MERGE_RESOLUTION|>--- conflicted
+++ resolved
@@ -55,13 +55,8 @@
 
 		// if Use not empty, drop health check options
 		if len(groupOption.Use) != 0 {
-<<<<<<< HEAD
 			hc := provider.NewHealthCheck(ps, "", 0, groupOption.Type)
-			pd, err := provider.NewCompatibleProvier(groupName, ps, hc)
-=======
-			hc := provider.NewHealthCheck(ps, "", 0)
 			pd, err := provider.NewCompatibleProvider(groupName, ps, hc)
->>>>>>> 18ba0c55
 			if err != nil {
 				return nil, err
 			}
@@ -69,15 +64,9 @@
 			providers = append(providers, pd)
 		} else {
 			// select don't need health check
-<<<<<<< HEAD
-			if groupOption.Type == "select" {
+			if groupOption.Type == "select" || groupOption.Type == "relay" {
 				hc := provider.NewHealthCheck(ps, "", 0, groupOption.Type)
-				pd, err := provider.NewCompatibleProvier(groupName, ps, hc)
-=======
-			if groupOption.Type == "select" || groupOption.Type == "relay" {
-				hc := provider.NewHealthCheck(ps, "", 0)
 				pd, err := provider.NewCompatibleProvider(groupName, ps, hc)
->>>>>>> 18ba0c55
 				if err != nil {
 					return nil, err
 				}
@@ -89,13 +78,8 @@
 					return nil, errMissHealthCheck
 				}
 
-<<<<<<< HEAD
 				hc := provider.NewHealthCheck(ps, groupOption.URL, uint(groupOption.Interval), groupOption.Type)
-				pd, err := provider.NewCompatibleProvier(groupName, ps, hc)
-=======
-				hc := provider.NewHealthCheck(ps, groupOption.URL, uint(groupOption.Interval))
 				pd, err := provider.NewCompatibleProvider(groupName, ps, hc)
->>>>>>> 18ba0c55
 				if err != nil {
 					return nil, err
 				}
