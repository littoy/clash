package snell

import (
	"context"
	"net"
	"time"

	"github.com/Dreamacro/clash/component/pool"

	"github.com/Dreamacro/go-shadowsocks2/shadowaead"
)

type Pool struct {
	pool *pool.Pool
}

func (p *Pool) Get() (net.Conn, error) {
	return p.GetContext(context.Background())
}

func (p *Pool) GetContext(ctx context.Context) (net.Conn, error) {
	elm, err := p.pool.GetContext(ctx)
	if err != nil {
		return nil, err
	}

	return &PoolConn{elm.(*Snell), p}, nil
}

func (p *Pool) Put(conn net.Conn) {
	if err := HalfClose(conn); err != nil {
		conn.Close()
		return
	}

	p.pool.Put(conn)
}

type PoolConn struct {
	*Snell
	pool *Pool
}

func (pc *PoolConn) Read(b []byte) (int, error) {
	// save old status of reply (it mutable by Read)
	reply := pc.Snell.reply

	n, err := pc.Snell.Read(b)
	if err == shadowaead.ErrZeroChunk {
		// if reply is false, it should be client halfclose.
		// ignore error and read data again.
		if !reply {
			pc.Snell.reply = false
			return pc.Snell.Read(b)
		}
	}
	return n, err
}

func (pc *PoolConn) Write(b []byte) (int, error) {
	return pc.Snell.Write(b)
}

func (pc *PoolConn) Close() error {
<<<<<<< HEAD
=======
	// clash use SetReadDeadline to break bidirectional copy between client and server.
	// reset it before reuse connection to avoid io timeout error.
>>>>>>> 4186bcf1
	pc.Snell.Conn.SetReadDeadline(time.Time{})
	pc.pool.Put(pc.Snell)
	return nil
}

func NewPool(factory func(context.Context) (*Snell, error)) *Pool {
	p := pool.New(
		func(ctx context.Context) (interface{}, error) {
			return factory(ctx)
		},
		pool.WithAge(15000),
		pool.WithSize(10),
		pool.WithEvict(func(item interface{}) {
			item.(*Snell).Close()
		}),
	)

	return &Pool{p}
}<|MERGE_RESOLUTION|>--- conflicted
+++ resolved
@@ -62,11 +62,8 @@
 }
 
 func (pc *PoolConn) Close() error {
-<<<<<<< HEAD
-=======
 	// clash use SetReadDeadline to break bidirectional copy between client and server.
 	// reset it before reuse connection to avoid io timeout error.
->>>>>>> 4186bcf1
 	pc.Snell.Conn.SetReadDeadline(time.Time{})
 	pc.pool.Put(pc.Snell)
 	return nil
