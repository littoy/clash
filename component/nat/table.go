--- conflicted
+++ resolved
@@ -3,35 +3,23 @@
 import (
 	"sync"
 
-	C "github.com/Dreamacro/clash/constant"
+	C "github.com/brobird/clash/constant"
 )
 
 type Table struct {
 	mapping sync.Map
 }
 
-<<<<<<< HEAD
-func (t *Table) Set(key string, pc net.PacketConn) {
-	t.mapping.Store(key, pc)
-}
-
-func (t *Table) Get(key string) net.PacketConn {
-=======
 func (t *Table) Set(key string, pc C.PacketConn) {
 	t.mapping.Store(key, pc)
 }
 
 func (t *Table) Get(key string) C.PacketConn {
->>>>>>> 609869bf
 	item, exist := t.mapping.Load(key)
 	if !exist {
 		return nil
 	}
-<<<<<<< HEAD
-	return item.(net.PacketConn)
-=======
 	return item.(C.PacketConn)
->>>>>>> 609869bf
 }
 
 func (t *Table) GetOrCreateLock(key string) (*sync.WaitGroup, bool) {
